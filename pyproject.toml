--- conflicted
+++ resolved
@@ -9,22 +9,6 @@
 name = "immrax"
 version = "0.2.0"
 dependencies = [
-<<<<<<< HEAD
-    # "numpy<2",
-    "scipy",
-    "tqdm",
-    "shapely",
-    "matplotlib",
-    "tabulate",
-    "sympy",
-    "sympy2jax",
-	"jax",
-    "jaxtyping",
-    "diffrax",
-    "equinox",
-    "immutabledict",
-    # "jax_verify@git+https://github.com/Akash-Harapanahalli/jax_verify.git",
-=======
     "numpy < 2",
     "scipy ~= 1.14.1",
     "shapely ~= 2.0.6",
@@ -52,5 +36,4 @@
     # "cyipopt ~= 1.5.0", # This is a pain to install manually, better to do with conda
     "ipykernel ~= 6.29.5",
     "ipympl ~= 0.9.7"
->>>>>>> ee82eba2
 ]