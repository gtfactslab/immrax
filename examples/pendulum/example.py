import jax
from jax import grad, jacfwd, jacrev, jvp, vjp
import jax.numpy as jnp
from jaxtyping import Float, Integer
import numpy as np
from cyipopt import minimize_ipopt
from immrax import OpenLoopSystem, ControlledSystem, EmbeddingSystem
import matplotlib.pyplot as plt
import matplotlib.animation as animation
from matplotlib.patches import Circle, Wedge
from immrax.inclusion import *
from immrax.utils import plot_interval_t, get_partitions_ut
from immrax.embedding import natemb, ifemb
import jax.experimental.compilation_cache.compilation_cache as cc
import time
import os

# Enable 64 bit floating point precision
jax.config.update("jax_enable_x64", True)
# cc.initialize_cache('cache')
# jax.config.update('jax_platform_name', 'cpu')

device = 'cpu'

def jit (*args, **kwargs) :
    kwargs.setdefault('backend', device)
    return jax.jit(*args, **kwargs)

g = 9.81

class Pendulum (OpenLoopSystem) :
    m:float
    l:float
    b:float

    def __init__(self, m:float = 0.1, l:float = 0.5, b:float = 0.1) -> None:
        super().__init__()
        self.evolution = 'continuous'
        self.xlen = 2
        self.m = m
        self.l = l
        self.b = b

    def f(self, t: float, x: jax.Array, u: jax.Array, w: jax.Array) -> jax.Array:
        return jnp.array([
            x[1],
            (((1 + w[0])*u[0] - self.b*x[1]) / ((self.m) * self.l**2)) - (g/self.l)*jnp.sin(x[0])
        ])
    
    def get_xy (self, x:jax.Array) :
        return self.l*jnp.sin(x[0]), -self.l*jnp.cos(x[0])

sys = Pendulum(m=0.15)
sys_mjacM = mjacM(sys.f)

@jit
def F (t:Interval, x:Interval, u:Interval, w:Interval, K:jnp.ndarray, nominal:jnp.ndarray) :
    Mt, Mx, Mu, Mw = sys_mjacM(t, x, u, w, centers=(nominal,))[0]
    # Jt, Jx, Ju, Jw = [Interval.from_jittable(Mi) for Mi in Mpre[0]]
    tc, xc, uc, wc = nominal
    return (
        # ([Jx] + [Ju]K)([\ulx,\olx] - x_nom)
        (Mx + Mu @ interval(K)) @ (x - xc)
        # + [Ju](u - u_nom)
        # + Mu @ (u - uc)
        # + [Jw]([\ulw,\olw] - w_nom)
        + Mw @ (w - wc)
        # + f(xc, uc, wc)
        + sys.f(tc, xc, uc, wc)
    )
embsys = ifemb(sys, F)

# t0, tf = 0, 4.
# t0, te, tf, dt = 0, 4., 4., 0.05
# t0, te, tf, dt = 0, 4., 4.25, 0.05
t0, te, tf, dt = 0, 3., 3.25, 0.05
# t0, te, tf, dt = 0, 4.25, 4.5, 0.05
x0 = interval(jnp.array([0.,0.]))
x0ut = i2ut(x0); x0cent, x0pert = i2centpert(x0)
xf = icentpert(jnp.array([jnp.pi,0.]), jnp.array([10.*(jnp.pi/360),0.1]))
# xf = icentpert(jnp.array([jnp.pi,0.]), jnp.array([10.*(jnp.pi/360),0.05]))
xfl, xfu = i2lu(xf); xfut = i2ut(xf); xfcent, xfpert = i2centpert(xf)
# w = icentpert(0., 0.03)
w = icentpert(0., 0.02)
# w = icentpert(0., 0.01)
Ne = round((te - t0)/dt) 
N = round((tf - t0)/dt) + 1
tt = jnp.arange(t0, tf + dt, dt)
# K = jnp.array([[-10*sys.m, -5*sys.m]])
# K = jnp.array([[-5*sys.m, -5*sys.m]])
# K = jnp.array([[-0.1, -1.]])
# K = jnp.array([[-.1, -.5]])
K = jnp.array([[-1.,-1.]])

# initial guess
u0 = jnp.concatenate((jnp.zeros(N), K.reshape(-1)))
# u0 = jnp.zeros(N)

def split_u (u:jax.Array) -> jax.Array :
    return u[:-2], u[-2:].reshape(1,2)
    # return u, K

@jit
def rollout_ol_sys_undisturbed (u:jax.Array) -> jax.Array :
    u, K = split_u(u)
    def f_euler (xt, ut) :
        xtp1 = xt + dt*sys.f(0., xt, jnp.array([ut]), jnp.array([0.]))
        return (xtp1, xtp1)
    _, x = jax.lax.scan(f_euler, x0cent, u)
    return x

@jit
def rollout_cl_embsys (u:jax.Array) -> jax.Array :
    u, K = split_u(u)
    def f_euler (xt, ut) :
        xtut, xnomt = xt
        xtutp1 = xtut + dt*embsys.E(0., xtut, interval(jnp.array([ut])), w, K, 
                                (jnp.array([0.]), xnomt, jnp.array([ut]), jnp.array([0.])))
        xnomtp1 = xnomt + dt*sys.f(0., xnomt, jnp.array([ut]), jnp.array([0.]))
        return ((xtutp1,xnomtp1), xtutp1)
    _, x = jax.lax.scan(f_euler, (x0ut,x0cent), u)
    return x

# OBJECTIVE
@jit
def obj (u:jax.Array) -> jax.Array :
    x = rollout_cl_embsys(u)
    return jnp.sum(u**2) + jnp.sum((x[:,2:] - x[:,:2])**2)

# CONSTRAINTS 
# Two inequality constraints: 
# xf.lower <= x(tf).lower  ==>  x(tf).lower - xf.lower >= 0
# x(tf).upper <= xf.upper  ==>  xf.upper - x(tf).upper >= 0
@jit
def con_ineq (u:jax.Array) :
    x = rollout_cl_embsys(u)
    return jnp.concatenate(((x[Ne:,:2] - xfl).reshape(-1), (xfu - x[Ne:,2:]).reshape(-1)))

obj_grad = jit(grad(obj))  # objective gradient
obj_hess = jit(jacfwd(jacrev(obj)))  # objective hessian
# con_eq_jac = jit(jacfwd(con_eq))  # jacobian
# con_eq_hess = jit(jacrev(jacfwd(con_eq))) # hessian
# con_eq_hessvp = jit(lambda x, v: con_eq_hess(x).T @ v) # hessian vector-product
con_ineq_jac = jit(jacfwd(con_ineq))  # jacobian
con_ineq_hess = jit(jacfwd(jacrev(con_ineq))) # hessian

@jit
def con_ineq_hessvp (u, v) :
    def hessvp (u) :
        _, hvp = jax.vjp(con_ineq, u)
        return hvp(v)[0] # One tangent, one output. u^T dc_v
    return jacrev(hessvp)(u) 
    

time0 = time.time()

print('JIT Compiling')
obj_grad(u0)
obj_hess(u0)
con_ineq_jac(u0)
con_ineq_hessvp(u0, jnp.ones(4*(N - Ne)))

# con_ineq_hess(u0)

# constraints
# Note that 'hess' is the hessian-vector-product
cons = [
    # {'type': 'eq', 'fun': con_eq, 'jac': con_eq_jac, 'hess': con_eq_hessvp},
    {'type': 'ineq', 'fun': con_ineq, 'jac': con_ineq_jac, 'hess': con_ineq_hessvp},
]

# # variable bounds: 1 <= x[i] <= 5
bnds = [(-100.,100.) for _ in range(u0.size)]

ipopt_opts = {
    b'disp': 5, 
    b'linear_solver': 'ma57', 
    b'hsllib': 'libcoinhsl.so', 
    b'tol': 1e-3,
<<<<<<< HEAD
    b'max_iter': 20000,
=======
    b'max_iter': 1000,
>>>>>>> bb8269ae
    # b'max_iter': 10,
}

timef = time.time()
print(f'Finished setup and compilation in {timef - time0} seconds.')

time0 = time.time()
# res = minimize_ipopt(obj, jac=obj_grad, hess=obj_hess, x0=u0, bounds=bnds,
#                      constraints=cons, options=ipopt_opts)
res = minimize_ipopt(obj, jac=obj_grad, hess=obj_hess, x0=u0,
                     constraints=cons, options=ipopt_opts)

timef = time.time()
print(f'Exited ipopt in {timef - time0} seconds.')

uu = res.x
# uu = 1.0*jnp.exp(-tt)
print(uu)

unrolledout = rollout_ol_sys_undisturbed(uu)
clrolledout = rollout_cl_embsys(uu)

print(f'Constraints satisfied to {jnp.min(con_ineq(uu))}!')
if jnp.all(con_ineq(uu) >= 0) :
    print(f'Constraints satisfied!')
else :
    print('Constraints not satisfied!')
    print(con_ineq(uu))


names = ['Undisturbed', 'Closed-loop (M-Jac)', 'Open-loop (Natural)']

# plt.rcParams.update({
#     "text.usetex": True,
#     "font.family": "Helvetica",
#     "font.size": 14
# })

fig1, axs = plt.subplots(1,2,dpi=100,figsize=[8,4])
fig1.subplots_adjust(top=0.95, bottom=0.15, left=0.075, right=0.975)

axs[0].set_xlabel('$t$'); axs[1].set_xlabel('$t$')
axs[0].set_ylabel('$\\theta$', rotation=0, labelpad=5)
axs[1].set_ylabel('$\\dot{\\theta}$', rotation=0, labelpad=5)
axs[0].plot(tt, unrolledout[:,0], color='k')
axs[1].plot(tt, unrolledout[:,1], color='k')
plot_interval_t(axs[0], tt, xf[0]*jnp.ones(N), color='k')
plot_interval_t(axs[1], tt, xf[1]*jnp.ones(N), color='k')
plot_interval_t(axs[0], tt, interval(clrolledout[:,0], clrolledout[:,2]), color='tab:blue')
plot_interval_t(axs[1], tt, interval(clrolledout[:,1], clrolledout[:,3]), color='tab:blue')
fig1.savefig('figures/pendulum.pdf')


to_plot = [clrolledout]
th2deg = lambda th : (th * 180) / jnp.pi - 90
anifig, anim = plt.subplots(1,len(to_plot),dpi=100,figsize=[4,4], squeeze=False)
anifig.subplots_adjust()
anim = anim.reshape(-1)
wedges = []
for i, xx in enumerate(to_plot) :
    # if i == 0:
    if False :
        wedges.append(anim[i].add_patch(Wedge((0,0),sys.l,th2deg(xx[0,0]),th2deg(xx[0,0]), lw=2, ec='k')))
    else:
        wedges.append(anim[i].add_patch(Wedge((0,0),sys.l,th2deg(xx[0,0]),th2deg(xx[0,2]), lw=2, ec='k')))
    anim[i].add_patch(Wedge((0,0), sys.l, th2deg(xfl[0]), th2deg(xfu[0]), color='k', alpha=0.25))
    anim[i].set_xlim(-sys.l*1.2, sys.l*1.2)
    anim[i].set_ylim(-sys.l*1.2, sys.l*1.2)
def animate(t) :
    for i, xx in enumerate(to_plot) :
        if False :
            wedges[i].set( theta1 = th2deg(xx[t,0]), theta2 = th2deg(xx[t,0]) )
        else :
            wedges[i].set( theta1 = th2deg(xx[t,0]), theta2 = th2deg(xx[t,2]) )
    anifig.suptitle(f'$t = {t*dt:.2f}$')
    anifig.savefig(f'figures/frames/pendulum_{t:05d}.pdf')

ani = animation.FuncAnimation(anifig, animate, frames=N, repeat=True, interval=dt*1000)
# FFwriter = animation.FFMpegWriter(fps=(1/dt))
# ani.save('figures/pendulum.mp4', writer=FFwriter)

plt.show()<|MERGE_RESOLUTION|>--- conflicted
+++ resolved
@@ -177,11 +177,7 @@
     b'linear_solver': 'ma57', 
     b'hsllib': 'libcoinhsl.so', 
     b'tol': 1e-3,
-<<<<<<< HEAD
-    b'max_iter': 20000,
-=======
     b'max_iter': 1000,
->>>>>>> bb8269ae
     # b'max_iter': 10,
 }
 
