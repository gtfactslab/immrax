from .parametope import (
    Parametope,
    g_parametope,
)

from .embedding import ParametricEmbedding, ParametopeEmbedding

from .sets.affine import (
    AffineParametope,
    hParametope,
    AdjointEmbedding,
    FastlinAdjointEmbedding,
)

from .sets.ellipsoid import (
    Ellipsoid,
)
from .sets.polytope import (
    Polytope,
)

# from .sets.annulus import (
#     LpAnnulus,
# )
from .sets.normotope import (
    Normotope,
    LinfNormotope,
    L1Normotope,
    L2Normotope,
)

__all__ = [
    "Parametope",
<<<<<<< HEAD
    "hParametope",
    "ParametopeEmbedding",
=======
    "g_parametope",
    "ParametopeEmbedding",
    "ParametricEmbedding",
    "AffineParametope",
    "hParametope",
>>>>>>> d6f960bc
    "AdjointEmbedding",
    "FastlinAdjointEmbedding",
    "Ellipsoid",
    "Polytope",
    "Normotope",
    "LinfNormotope",
<<<<<<< HEAD
=======
    "L1Normotope",
>>>>>>> d6f960bc
    "L2Normotope",
]<|MERGE_RESOLUTION|>--- conflicted
+++ resolved
@@ -31,25 +31,17 @@
 
 __all__ = [
     "Parametope",
-<<<<<<< HEAD
-    "hParametope",
-    "ParametopeEmbedding",
-=======
     "g_parametope",
     "ParametopeEmbedding",
     "ParametricEmbedding",
     "AffineParametope",
     "hParametope",
->>>>>>> d6f960bc
     "AdjointEmbedding",
     "FastlinAdjointEmbedding",
     "Ellipsoid",
     "Polytope",
     "Normotope",
     "LinfNormotope",
-<<<<<<< HEAD
-=======
     "L1Normotope",
->>>>>>> d6f960bc
     "L2Normotope",
 ]