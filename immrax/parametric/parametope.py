--- conflicted
+++ resolved
@@ -1,23 +1,13 @@
 from jax.tree_util import register_pytree_node_class
 import jax.numpy as jnp
-<<<<<<< HEAD
-from jaxtyping import ArrayLike
-from ..inclusion import Interval
-
-=======
 from jaxtyping import Integer, Float, Array, ArrayLike
 from typing import Tuple, Iterable, Union, List, Callable, Literal, Mapping
 from ..inclusion import Interval, interval
->>>>>>> d6f960bc
 
 
 @register_pytree_node_class
 class Parametope:
-<<<<<<< HEAD
-    r"""Parametope. Defines the set
-=======
     r"""A Parametope is the set
->>>>>>> d6f960bc
 
     .. math::
         {x : g(\alpha, x - \mathring{x}) <= y}
@@ -33,21 +23,12 @@
     alpha: ArrayLike  # Parameters
     y: ArrayLike  # Offset
 
-<<<<<<< HEAD
-    def __init__(self, ox, alpha, y):
-        self.ox = ox
-        self.alpha = alpha
-        self.y = y
-
-    def g(self, x: ArrayLike):
-=======
     def __init__(self, ox: ArrayLike, alpha: ArrayLike, y: ArrayLike):
         self.ox = jnp.asarray(ox)
         self.alpha = jnp.asarray(alpha)
         self.y = jnp.asarray(y)
 
     def g(self, x: Array) -> Array:
->>>>>>> d6f960bc
         r"""Evaluates the nonlinearity :math:`g(\alpha, x - \mathring{x})` at x
 
         Parameters
@@ -76,14 +57,6 @@
     def tree_flatten(self):
         return ((self.ox, self.alpha, self.y), type(self).__name__)
 
-<<<<<<< HEAD
-    # Override in subclasses to unpack the flattened data
-    @classmethod
-    def from_parametope(cls, pt: "Parametope"):
-        return pt
-
-=======
->>>>>>> d6f960bc
     @classmethod
     def tree_unflatten(cls, aux_data, children):
         return cls.from_parametope(Parametope(*children))
@@ -93,17 +66,6 @@
         return self.ox.dtype
 
     def __str__(self):
-<<<<<<< HEAD
-        return f"Parametope(ox={self.ox}, alpha={self.alpha}, y={self.y})"
-
-
-@register_pytree_node_class
-class hParametope(Parametope):
-    r"""Defines a parametope with the particular structured nonlinearity
-
-    .. math::
-        g(\alpha, x - \mathring{x}) = (-h(\alpha (x - \mathring{x})), h(\alpha (x - \mathring{x})))
-=======
         ox_str = self.ox
         alpha_str = self.alpha
         y_str = self.y
@@ -111,56 +73,13 @@
         # ox_str = str(self.ox)
         # alpha_str = str(self.alpha)
         # y_str = str(self.y)
->>>>>>> d6f960bc
 
         return self.__class__.__name__ + f"(ox={ox_str}, alpha={alpha_str}, y={y_str})"
 
-<<<<<<< HEAD
-    def h(self, z: ArrayLike):
-        """Evaluates the nonlinearity h at z
-=======
->>>>>>> d6f960bc
 
 def g_parametope(g: Callable, name=None) -> Parametope:
     """Creates a Parametope subclass from a given nonlinearity g"""
 
-<<<<<<< HEAD
-    def g(self, x: ArrayLike):
-        """Evaluates the nonlinearity g at alpha, x
-
-        Parameters
-        ----------
-        z : ArrayLike
-            Input to the nonlinearity
-        """
-        return (
-            -self.h(jnp.dot(self.alpha, x - self.ox)),
-            self.h(jnp.dot(self.alpha, x - self.ox)),
-        )
-
-    def hinv(self, iy: Interval):
-        """Overapproximating inverse image of the nonlinearity h
-
-        Parameters
-        ----------
-        iy : ArrayLike
-            _description_
-        """
-        pass
-
-    def k_face(self, k: int) -> Interval:
-        """Overapproximate the k-face of the hParametope"""
-        pass
-
-    # Override in subclasses to unpack the flattened data
-    @classmethod
-    def from_parametope(cls, pt: "hParametope"):
-        return pt
-
-    @classmethod
-    def tree_unflatten(cls, aux_data, children):
-        return cls.from_parametope(hParametope(*children))
-=======
     # Validation of g
     if not callable(g):
         raise ValueError("input g to g_parametope must be a callable function")
@@ -188,5 +107,4 @@
         def __str__(self):
             return name + f"(ox={self.ox}, alpha={self.alpha}, y={self.y})"
 
-    return gParametope
->>>>>>> d6f960bc
+    return gParametope