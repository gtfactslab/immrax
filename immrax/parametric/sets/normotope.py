import jax.numpy as jnp
from jax.tree_util import register_pytree_node_class
from jaxtyping import Array, ArrayLike, Float
from matplotlib.axes import Axes

from ...inclusion import Interval, interval, icentpert, i2centpert, mjacM
from ...system import System
from ..parametope import Parametope
from ..embedding import ParametricEmbedding
from .polytope import Polytope
<<<<<<< HEAD
from ...inclusion import interval, icentpert, i2centpert
from jax.tree_util import register_pytree_node_class
from .ellipsoid import Ellipsoid
=======
from .ellipsoid import Ellipsoid
from ...utils import get_corners, get_sparse_corners

from functools import partial
>>>>>>> d6f960bc
from math import sqrt
from itertools import product



@register_pytree_node_class
class Normotope(Parametope):
    r"""Defines the set

    .. math::
        {x : \|H(x - \ox)\| \leq y}

    where :math:`\|\cdot\|` is a norm, :math:`\ox` is the center, :math:`H` is a shaping matrix, and :math:`y` is the offset.

    Define :math:`h` as the norm in subclasses, and :math:`\mu` as the logarithmic norm associated to :math:`h`.
    """

<<<<<<< HEAD
    def g(self, x):
        return self.h(jnp.dot(self.alpha, x - self.ox))

    def h(self, z):
        """The norm associated to the normotope."""
        raise NotImplementedError("Subclasses must implement the h method.")

    def hinv(self, y):
        """An interval overapproximation of the inverse image of y under h."""
        raise NotImplementedError("Subclasses must implement the hinv method.")

    @classmethod
    def induced_norm(cls, A):
=======
    def __init__(
        self, ox: ArrayLike, alpha: ArrayLike, y: Float, alpha_inv: Array | None = None
    ):
        super().__init__(ox, alpha, y)
        # self.alpha_inv = alpha_inv if alpha_inv is not None else jnp.linalg.inv(alpha)
        self._alpha_inv = alpha_inv

    def g(self, x: Array) -> Float:
        return self.norm(jnp.dot(self.alpha, x - self.ox))

    @property
    def alpha_inv(self) -> Array:
        if self._alpha_inv is None:
            self._alpha_inv = jnp.linalg.inv(self.alpha)
        return self._alpha_inv

    @classmethod
    def norm(self, z: Array) -> Float:
        """The norm defining the normotope."""
        raise NotImplementedError("Subclasses must implement the norm method.")

    @classmethod
    def induced_norm(cls, A: Array) -> Float:
>>>>>>> d6f960bc
        """Computes the induced norm of A."""
        raise NotImplementedError("Subclasses must implement the induced_norm method.")

    @classmethod
<<<<<<< HEAD
    def logarithmic_norm(cls, A):
=======
    def logarithmic_norm(cls, A: Array) -> Float:
>>>>>>> d6f960bc
        """The logarithmic norm associated to h."""
        raise NotImplementedError(
            "Subclasses must implement the logarithmic_norm method."
        )

    @classmethod
<<<<<<< HEAD
    def mu(cls, A):
        """Alias for the logarithmic norm."""
        return cls.logarithmic_norm(A)

    def plot_projection(self, ax, xi=0, yi=1, rescale=False, **kwargs):
        """Plot the projection of the normotope onto the xi-yi plane."""
        raise NotImplementedError("Will implement a sampling based thing in the future")

    @property
    def H(self):
        return self.alpha

    @classmethod
    def from_parametope(cls, pt: Parametope):
        return Normotope(pt.ox, pt.alpha, pt.y)

    def __getitem__(self, item):
        """Allows indexing into the normotope's parameters."""
        return self.__class__.from_parametope(
            Parametope(self.ox[item], self.alpha[item], self.y[item])
        )

    def vec(self):
        """Vectorizes the normotope into a vector."""
=======
    def mu(cls, A: Array) -> Float:
        """Alias for the logarithmic norm."""
        return cls.logarithmic_norm(A)

    @classmethod
    def norm_ball_iover(cls, n: int) -> Interval:
        """An interval overapproximation of the norm ball of radius 1 in R^n."""
        raise NotImplementedError(
            "Subclasses must implement the norm_ball_iover method."
        )

    def iover(self) -> Interval:
        """An interval overapproximation of the normotope, defaults to interval analysis"""
        return (
            interval(self.alpha_inv) @ (self.norm_ball_iover(self.ox.shape[0]) * self.y)
            + self.ox
        )

    def plot_projection(
        self, ax: Axes, xi: int = 0, yi: int = 1, rescale: bool = False, **kwargs
    ) -> None:
        """Plot the projection of the normotope onto the xi-yi plane."""
        raise NotImplementedError(
            "Subclasses must implement the plot_projection method."
        )

    @classmethod
    def from_parametope(cls, pt: Parametope) -> "Normotope":
        return Normotope(pt.ox, pt.alpha, pt.y)

    # def __getitem__ (self, item):
    #     """Allows indexing into the normotope's parameters."""
    #     return self.__class__.from_parametope (Parametope(self.ox[item], self.alpha[item], self.y[item]))

    def vec(self) -> Array:
        """Vectorizes the normotope into a one dimensional array."""
>>>>>>> d6f960bc
        return jnp.concatenate(
            (self.ox, self.alpha.reshape(-1), jnp.atleast_1d(self.y))
        )

    @classmethod
<<<<<<< HEAD
    # @partial(jax.jit, static_argnames=('n',))
    def unvec(cls, vec, n=None):
=======
    def unvec(cls, vec: Array, n: int | None = None) -> "Normotope":
>>>>>>> d6f960bc
        """Unvectorizes a vector into a normotope."""
        y = vec[-1]
        N = len(vec) - 1
        if n is None:
            # Assume alpha is nxn, so N = n*n + n = n*(n+1)
            # QF: n^2 + n - N = 0 ==> n = (-1 + sqrt(1 + 4*N)) / 2
            n = int((sqrt(1 + 4 * N) - 1) // 2)
        # if alpha is mxn, N = m*n + n = m*(n+1)

        ox = vec[:n]
        alpha = vec[n:N].reshape(-1, n)
        return cls(ox, alpha, y)

<<<<<<< HEAD
=======
    # def sample_boundary (self, key:jax.random.PRNGKey, num_samples:int) -> Array:
    #     """Samples points uniformly from the boundary of the normotope."""
    #     raise NotImplementedError("Subclasses must implement the sample_boundary method.")


class NormotopeEmbedding(ParametricEmbedding):
    def __init__(self, sys: System):
        super().__init__(sys)
        self.Df_x = jax.jacfwd(sys.f, 1)
        self.Mf = mjacM(sys.f)
        self.NT = None
        self.gsc = None

    def _initialize(self, nt0: Normotope, *, no_gsc=False) -> ArrayLike:
        if not isinstance(nt0, Normotope):
            raise ValueError(f"{nt0=} is not a Normotope needed for NormotopeEmbedding")

        self.NT = nt0.__class__

        if not no_gsc:
            ix0 = nt0.iover()
            M = self.Mf(0.0, ix0, centers=((jnp.zeros(1), nt0.ox),))[0][1]
            self.gsc = get_sparse_corners(interval(M))
        else:
            self.gsc = get_corners

    @partial(jax.jit, static_argnames=("perm", "adjoint"))
    def _dynamics(self, t, state, U, *, perm=None, adjoint=True):
        Ut = U.reshape(self.Ush)

        nt = self.NT.unvec(state)
        H = nt.alpha
        Hp = nt.alpha_inv
        y = nt.y

        A = self.Df_x(0.0, nt.ox)

        if adjoint:
            H_dot = -H @ A + Ut
        else:
            H_dot = Ut

        MM = self.Mf(
            t, nt.iover(), centers=((jnp.zeros(1), nt.ox),), permutations=perm
        )[0]
        Mx = MM[1]

        mus = [nt.mu(H_dot @ Hp + H @ M @ Hp) for M in self.gsc(interval(Mx))]
        c = jnp.max(jnp.asarray(mus))

        return jnp.concatenate(
            (self.sys.f(0.0, nt.ox), H_dot.reshape(-1), jnp.atleast_1d(c * y))
        )

>>>>>>> d6f960bc

@register_pytree_node_class
class LinfNormotope(Normotope):
    r"""Defines the set

    .. math::
        {x : \|H(x - \ox)\|_\infty \leq y}

    """

<<<<<<< HEAD
    def h(self, z):
        """The infinity norm"""
        return jnp.max(jnp.abs(z))

    def hinv(self, y):
        n = self.alpha.shape[0]
        return icentpert(jnp.zeros(n), y * jnp.ones(n))

    @classmethod
    def induced_norm(cls, A):
=======
    def norm(self, z: Array) -> Float:
        """The infinity norm"""
        return jnp.max(jnp.abs(z))

    @classmethod
    def induced_norm(cls, A: Array) -> Float:
>>>>>>> d6f960bc
        r"""Computes the induced :math:`\ell_\infty` norm of A"""
        # Maximum row sum of |A|
        return jnp.max(jnp.sum(jnp.abs(A), axis=1))

    @classmethod
<<<<<<< HEAD
    def logarithmic_norm(cls, A):
=======
    def logarithmic_norm(cls, A: Array) -> Float:
>>>>>>> d6f960bc
        r"""Computes the logarithmic :math:`\ell_\infty` norm of A"""
        # Maximum row sum of A_M (Metzlerized)
        A_M = jnp.where(jnp.eye(A.shape[0], dtype=bool), A, jnp.abs(A))
        return jnp.max(jnp.sum(A_M, axis=1))

<<<<<<< HEAD
=======
    @classmethod
    def norm_ball_iover(cls, n: int) -> Interval:
        return icentpert(jnp.zeros(n), jnp.ones(n))

>>>>>>> d6f960bc
    def to_polytope(self) -> Polytope:
        n = self.alpha.shape[0]
        return Polytope(self.ox, self.alpha, jnp.ones(2 * n) * self.y)

<<<<<<< HEAD
    def plot_projection(self, ax, xi=0, yi=1, rescale=False, **kwargs):
        self.to_polytope().plot_projection(ax, xi, yi, rescale, **kwargs)

    @classmethod
    def from_interval(cls, *args):
=======
    def plot_projection(self, ax: Axes, xi=0, yi=1, rescale=False, **kwargs) -> None:
        self.to_polytope().plot_projection(ax, xi, yi, rescale, **kwargs)

    @classmethod
    def from_interval(cls, *args) -> "LinfNormotope":
>>>>>>> d6f960bc
        cent, pert = i2centpert(interval(*args))
        return LinfNormotope(cent, jnp.diag(1 / pert), 1.0)

    @classmethod
<<<<<<< HEAD
    def from_normotope(cls, nt: Normotope):
        return LinfNormotope(nt.ox, nt.alpha, nt.y)


=======
    def from_normotope(cls, nt: Normotope) -> "LinfNormotope":
        return LinfNormotope(nt.ox, nt.alpha, nt.y)


@register_pytree_node_class
class L1Normotope(Normotope):
    r"""Defines the set

    .. math::
        {x : \|H(x - \ox)\|_1 \leq y}

    """

    def norm(self, z: Array) -> Float:
        """The L1 norm"""
        return jnp.sum(jnp.abs(z))

    @classmethod
    def induced_norm(cls, A: Array) -> Float:
        r"""Computes the induced :math:`\ell_1` norm of A"""
        # Maximum row sum of |A|
        return jnp.max(jnp.sum(jnp.abs(A), axis=0))

    @classmethod
    def logarithmic_norm(cls, A: Array) -> Float:
        r"""Computes the logarithmic :math:`\ell_1` norm of A"""
        # Maximum row sum of A_M (Metzlerized)
        A_M = jnp.where(jnp.eye(A.shape[0], dtype=bool), A, jnp.abs(A))
        return jnp.max(jnp.sum(A_M, axis=0))

    @classmethod
    def norm_ball_iover(cls, n: int) -> Array:
        return icentpert(jnp.zeros(n), jnp.ones(n))

    def to_polytope(self) -> Polytope:
        # n = self.alpha.shape[0]
        # return Polytope (self.ox, self.alpha, jnp.ones(2*n)*self.y)
        # S is the matrix whose rows are all sign combinations of length n
        n = self.alpha.shape[0]
        S = jnp.array(list(product(*[[1, -1]] * n)))
        return Polytope(self.ox, S @ self.alpha, jnp.ones(2 * 2**n) * self.y)

    def plot_projection(self, ax: Axes, xi=0, yi=1, rescale=False, **kwargs) -> None:
        self.to_polytope().plot_projection(ax, xi, yi, rescale, **kwargs)

    @classmethod
    def from_interval(cls, *args) -> "L1Normotope":
        cent, pert = i2centpert(interval(*args))
        return L1Normotope(cent, jnp.diag(1 / pert), 1.0)

    @classmethod
    def from_normotope(cls, nt: Normotope) -> "L1Normotope":
        return L1Normotope(nt.ox, nt.alpha, nt.y)


>>>>>>> d6f960bc
@register_pytree_node_class
class L2Normotope(Normotope):
    r"""Defines the set

    .. math::
        {x : \|H(x - \ox)\|_2 \leq y}

    """

<<<<<<< HEAD
    def h(self, z):
        """The L_2 norm"""
        return jnp.sum(z**2) ** 0.5

    def hinv(self, y):
        n = self.alpha.shape[0]
        return icentpert(jnp.zeros(n), y * jnp.ones(n))

    @classmethod
    def induced_norm(cls, A):
=======
    def norm(self, z: Array) -> Float:
        """The L_2 norm"""
        return jnp.sum(z**2) ** 0.5

    @classmethod
    def norm_ball_iover(cls, n: int) -> Array:
        return icentpert(jnp.zeros(n), y * jnp.ones(n))

    def iover(self) -> Interval:
        """Tightest interval overapproximation of an L2 normotope."""
        n = self.alpha.shape[0]
        # Pinv = jnp.linalg.inv(self.alpha.T@self.alpha/self.y**2)
        # Pinv = self.alpha.T @ self.alpha
        Pinv = self.alpha_inv @ self.alpha_inv.T * self.y**2
        return icentpert(self.ox, jnp.sqrt(jnp.diag(Pinv)))

    @classmethod
    def induced_norm(cls, A: Array) -> Float:
>>>>>>> d6f960bc
        r"""Computes the induced :math:`\ell_2` norm of A"""
        return jnp.linalg.norm(A, ord=2)

    @classmethod
<<<<<<< HEAD
    def logarithmic_norm(cls, A):
=======
    def logarithmic_norm(cls, A: Array) -> Float:
>>>>>>> d6f960bc
        r"""Computes the :math:`\ell_2` logarithmic norm of A"""
        return jnp.max(jnp.linalg.eigvalsh((A + A.T) / 2))

    # def to_polytope (self) -> Polytope :
    #     n = self.alpha.shape[0]
    #     return Polytope (self.ox, self.alpha, jnp.ones(2*n)*self.y)

<<<<<<< HEAD
    def plot_projection(self, ax, xi=0, yi=1, rescale=False, **kwargs):
        # self.to_polytope().plot_projection(ax, xi, yi, rescale, **kwargs)
        Ellipsoid(self.ox, self.alpha, jnp.array([0.0, self.y**2])).plot_projection(
=======
    def plot_projection(
        self, ax: Axes, xi: int = 0, yi: int = 1, rescale: bool = False, **kwargs
    ) -> None:
        # self.to_polytope().plot_projection(ax, xi, yi, rescale, **kwargs)
        Ellipsoid(self.ox, self.alpha / self.y, jnp.array([0.0, 1.0])).plot_projection(
>>>>>>> d6f960bc
            ax, xi, yi, rescale, **kwargs
        )

    @classmethod
<<<<<<< HEAD
    def from_interval(cls, *args):
=======
    def from_interval(cls, *args) -> "L2Normotope":
>>>>>>> d6f960bc
        cent, pert = i2centpert(interval(*args))
        rn = jnp.sqrt(len(cent))
        # rn = 1.
        return L2Normotope(cent, jnp.diag(1 / (rn * pert)), 1.0)

    @classmethod
<<<<<<< HEAD
    def from_normotope(cls, nt: Normotope):
        return L2Normotope(nt.ox, nt.alpha, nt.y)
=======
    def from_normotope(cls, nt: Normotope) -> "L2Normotope":
        return L2Normotope(nt.ox, nt.alpha, nt.y)

    def sample_boundary(self, key: jax.random.PRNGKey, num_samples: int) -> Array:
        """Samples points uniformly along the boundary of the L2Normotope."""
        gauss = jax.random.multivariate_normal(
            key, jnp.zeros_like(self.ox), jnp.eye(len(self.ox)), shape=(num_samples,)
        )
        unif_Sn = gauss / jnp.linalg.norm(gauss, axis=-1, keepdims=True)
        alpha_inv = jnp.linalg.inv(self.alpha / self.y)
        unif_nt = jax.vmap(lambda x: alpha_inv @ x + self.ox)(unif_Sn)
        return unif_nt
>>>>>>> d6f960bc
<|MERGE_RESOLUTION|>--- conflicted
+++ resolved
@@ -1,3 +1,4 @@
+import jax
 import jax.numpy as jnp
 from jax.tree_util import register_pytree_node_class
 from jaxtyping import Array, ArrayLike, Float
@@ -8,16 +9,10 @@
 from ..parametope import Parametope
 from ..embedding import ParametricEmbedding
 from .polytope import Polytope
-<<<<<<< HEAD
-from ...inclusion import interval, icentpert, i2centpert
-from jax.tree_util import register_pytree_node_class
-from .ellipsoid import Ellipsoid
-=======
 from .ellipsoid import Ellipsoid
 from ...utils import get_corners, get_sparse_corners
 
 from functools import partial
->>>>>>> d6f960bc
 from math import sqrt
 from itertools import product
 
@@ -35,21 +30,6 @@
     Define :math:`h` as the norm in subclasses, and :math:`\mu` as the logarithmic norm associated to :math:`h`.
     """
 
-<<<<<<< HEAD
-    def g(self, x):
-        return self.h(jnp.dot(self.alpha, x - self.ox))
-
-    def h(self, z):
-        """The norm associated to the normotope."""
-        raise NotImplementedError("Subclasses must implement the h method.")
-
-    def hinv(self, y):
-        """An interval overapproximation of the inverse image of y under h."""
-        raise NotImplementedError("Subclasses must implement the hinv method.")
-
-    @classmethod
-    def induced_norm(cls, A):
-=======
     def __init__(
         self, ox: ArrayLike, alpha: ArrayLike, y: Float, alpha_inv: Array | None = None
     ):
@@ -73,48 +53,17 @@
 
     @classmethod
     def induced_norm(cls, A: Array) -> Float:
->>>>>>> d6f960bc
         """Computes the induced norm of A."""
         raise NotImplementedError("Subclasses must implement the induced_norm method.")
 
     @classmethod
-<<<<<<< HEAD
-    def logarithmic_norm(cls, A):
-=======
     def logarithmic_norm(cls, A: Array) -> Float:
->>>>>>> d6f960bc
         """The logarithmic norm associated to h."""
         raise NotImplementedError(
             "Subclasses must implement the logarithmic_norm method."
         )
 
     @classmethod
-<<<<<<< HEAD
-    def mu(cls, A):
-        """Alias for the logarithmic norm."""
-        return cls.logarithmic_norm(A)
-
-    def plot_projection(self, ax, xi=0, yi=1, rescale=False, **kwargs):
-        """Plot the projection of the normotope onto the xi-yi plane."""
-        raise NotImplementedError("Will implement a sampling based thing in the future")
-
-    @property
-    def H(self):
-        return self.alpha
-
-    @classmethod
-    def from_parametope(cls, pt: Parametope):
-        return Normotope(pt.ox, pt.alpha, pt.y)
-
-    def __getitem__(self, item):
-        """Allows indexing into the normotope's parameters."""
-        return self.__class__.from_parametope(
-            Parametope(self.ox[item], self.alpha[item], self.y[item])
-        )
-
-    def vec(self):
-        """Vectorizes the normotope into a vector."""
-=======
     def mu(cls, A: Array) -> Float:
         """Alias for the logarithmic norm."""
         return cls.logarithmic_norm(A)
@@ -151,18 +100,12 @@
 
     def vec(self) -> Array:
         """Vectorizes the normotope into a one dimensional array."""
->>>>>>> d6f960bc
         return jnp.concatenate(
             (self.ox, self.alpha.reshape(-1), jnp.atleast_1d(self.y))
         )
 
     @classmethod
-<<<<<<< HEAD
-    # @partial(jax.jit, static_argnames=('n',))
-    def unvec(cls, vec, n=None):
-=======
     def unvec(cls, vec: Array, n: int | None = None) -> "Normotope":
->>>>>>> d6f960bc
         """Unvectorizes a vector into a normotope."""
         y = vec[-1]
         N = len(vec) - 1
@@ -176,8 +119,6 @@
         alpha = vec[n:N].reshape(-1, n)
         return cls(ox, alpha, y)
 
-<<<<<<< HEAD
-=======
     # def sample_boundary (self, key:jax.random.PRNGKey, num_samples:int) -> Array:
     #     """Samples points uniformly from the boundary of the normotope."""
     #     raise NotImplementedError("Subclasses must implement the sample_boundary method.")
@@ -232,7 +173,6 @@
             (self.sys.f(0.0, nt.ox), H_dot.reshape(-1), jnp.atleast_1d(c * y))
         )
 
->>>>>>> d6f960bc
 
 @register_pytree_node_class
 class LinfNormotope(Normotope):
@@ -243,74 +183,40 @@
 
     """
 
-<<<<<<< HEAD
-    def h(self, z):
-        """The infinity norm"""
-        return jnp.max(jnp.abs(z))
-
-    def hinv(self, y):
-        n = self.alpha.shape[0]
-        return icentpert(jnp.zeros(n), y * jnp.ones(n))
-
-    @classmethod
-    def induced_norm(cls, A):
-=======
     def norm(self, z: Array) -> Float:
         """The infinity norm"""
         return jnp.max(jnp.abs(z))
 
     @classmethod
     def induced_norm(cls, A: Array) -> Float:
->>>>>>> d6f960bc
         r"""Computes the induced :math:`\ell_\infty` norm of A"""
         # Maximum row sum of |A|
         return jnp.max(jnp.sum(jnp.abs(A), axis=1))
 
     @classmethod
-<<<<<<< HEAD
-    def logarithmic_norm(cls, A):
-=======
     def logarithmic_norm(cls, A: Array) -> Float:
->>>>>>> d6f960bc
         r"""Computes the logarithmic :math:`\ell_\infty` norm of A"""
         # Maximum row sum of A_M (Metzlerized)
         A_M = jnp.where(jnp.eye(A.shape[0], dtype=bool), A, jnp.abs(A))
         return jnp.max(jnp.sum(A_M, axis=1))
 
-<<<<<<< HEAD
-=======
     @classmethod
     def norm_ball_iover(cls, n: int) -> Interval:
         return icentpert(jnp.zeros(n), jnp.ones(n))
 
->>>>>>> d6f960bc
     def to_polytope(self) -> Polytope:
         n = self.alpha.shape[0]
         return Polytope(self.ox, self.alpha, jnp.ones(2 * n) * self.y)
 
-<<<<<<< HEAD
-    def plot_projection(self, ax, xi=0, yi=1, rescale=False, **kwargs):
-        self.to_polytope().plot_projection(ax, xi, yi, rescale, **kwargs)
-
-    @classmethod
-    def from_interval(cls, *args):
-=======
     def plot_projection(self, ax: Axes, xi=0, yi=1, rescale=False, **kwargs) -> None:
         self.to_polytope().plot_projection(ax, xi, yi, rescale, **kwargs)
 
     @classmethod
     def from_interval(cls, *args) -> "LinfNormotope":
->>>>>>> d6f960bc
         cent, pert = i2centpert(interval(*args))
         return LinfNormotope(cent, jnp.diag(1 / pert), 1.0)
 
     @classmethod
-<<<<<<< HEAD
-    def from_normotope(cls, nt: Normotope):
-        return LinfNormotope(nt.ox, nt.alpha, nt.y)
-
-
-=======
     def from_normotope(cls, nt: Normotope) -> "LinfNormotope":
         return LinfNormotope(nt.ox, nt.alpha, nt.y)
 
@@ -366,7 +272,6 @@
         return L1Normotope(nt.ox, nt.alpha, nt.y)
 
 
->>>>>>> d6f960bc
 @register_pytree_node_class
 class L2Normotope(Normotope):
     r"""Defines the set
@@ -376,25 +281,13 @@
 
     """
 
-<<<<<<< HEAD
-    def h(self, z):
-        """The L_2 norm"""
-        return jnp.sum(z**2) ** 0.5
-
-    def hinv(self, y):
-        n = self.alpha.shape[0]
-        return icentpert(jnp.zeros(n), y * jnp.ones(n))
-
-    @classmethod
-    def induced_norm(cls, A):
-=======
     def norm(self, z: Array) -> Float:
         """The L_2 norm"""
         return jnp.sum(z**2) ** 0.5
 
     @classmethod
     def norm_ball_iover(cls, n: int) -> Array:
-        return icentpert(jnp.zeros(n), y * jnp.ones(n))
+        return icentpert(jnp.zeros(n), jnp.ones(n))
 
     def iover(self) -> Interval:
         """Tightest interval overapproximation of an L2 normotope."""
@@ -406,16 +299,11 @@
 
     @classmethod
     def induced_norm(cls, A: Array) -> Float:
->>>>>>> d6f960bc
         r"""Computes the induced :math:`\ell_2` norm of A"""
         return jnp.linalg.norm(A, ord=2)
 
     @classmethod
-<<<<<<< HEAD
-    def logarithmic_norm(cls, A):
-=======
     def logarithmic_norm(cls, A: Array) -> Float:
->>>>>>> d6f960bc
         r"""Computes the :math:`\ell_2` logarithmic norm of A"""
         return jnp.max(jnp.linalg.eigvalsh((A + A.T) / 2))
 
@@ -423,36 +311,22 @@
     #     n = self.alpha.shape[0]
     #     return Polytope (self.ox, self.alpha, jnp.ones(2*n)*self.y)
 
-<<<<<<< HEAD
-    def plot_projection(self, ax, xi=0, yi=1, rescale=False, **kwargs):
-        # self.to_polytope().plot_projection(ax, xi, yi, rescale, **kwargs)
-        Ellipsoid(self.ox, self.alpha, jnp.array([0.0, self.y**2])).plot_projection(
-=======
     def plot_projection(
         self, ax: Axes, xi: int = 0, yi: int = 1, rescale: bool = False, **kwargs
     ) -> None:
         # self.to_polytope().plot_projection(ax, xi, yi, rescale, **kwargs)
         Ellipsoid(self.ox, self.alpha / self.y, jnp.array([0.0, 1.0])).plot_projection(
->>>>>>> d6f960bc
             ax, xi, yi, rescale, **kwargs
         )
 
     @classmethod
-<<<<<<< HEAD
-    def from_interval(cls, *args):
-=======
     def from_interval(cls, *args) -> "L2Normotope":
->>>>>>> d6f960bc
         cent, pert = i2centpert(interval(*args))
         rn = jnp.sqrt(len(cent))
         # rn = 1.
         return L2Normotope(cent, jnp.diag(1 / (rn * pert)), 1.0)
 
     @classmethod
-<<<<<<< HEAD
-    def from_normotope(cls, nt: Normotope):
-        return L2Normotope(nt.ox, nt.alpha, nt.y)
-=======
     def from_normotope(cls, nt: Normotope) -> "L2Normotope":
         return L2Normotope(nt.ox, nt.alpha, nt.y)
 
@@ -464,5 +338,4 @@
         unif_Sn = gauss / jnp.linalg.norm(gauss, axis=-1, keepdims=True)
         alpha_inv = jnp.linalg.inv(self.alpha / self.y)
         unif_nt = jax.vmap(lambda x: alpha_inv @ x + self.ox)(unif_Sn)
-        return unif_nt
->>>>>>> d6f960bc
+        return unif_nt