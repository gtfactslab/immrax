--- conflicted
+++ resolved
@@ -62,8 +62,6 @@
         )
         Q = Minv.T @ N.T @ P @ N @ Minv
         _plot_ellipse(Q, self.ox[(xi, yi),], ax, rescale, **kwargs)
-<<<<<<< HEAD
-=======
 
     @staticmethod
     def get_projection_mtx(P, xi=0, yi=1):
@@ -79,7 +77,6 @@
         )
         Q = Minv.T @ N.T @ P @ N @ Minv
         return Q
->>>>>>> d6f960bc
 
     # def __repr__(self) :
     #     return f'Ellipsoid(ox={self.ox}, H={self.H}, uy={self.uy})'
