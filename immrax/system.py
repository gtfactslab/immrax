--- conflicted
+++ resolved
@@ -107,16 +107,6 @@
         saveat = SaveAt(t0=True, t1=True, steps=True)
         return diffeqsolve(term, solver, t0, tf, dt, x0, saveat=saveat, **kwargs)
 
-<<<<<<< HEAD
-class ReversedSystem (System) :
-    sys:System
-    def __init__ (self, sys:System) :
-        self.evolution = sys.evolution
-        self.xlen = sys.xlen
-        self.sys = sys
-    def f (self, t:Union[Integer,Float], x:jax.Array, *args, **kwargs) -> jax.Array :
-        return -self.sys.f(t, x, *args, **kwargs)
-=======
 
 class ReversedSystem (System) :
     """ReversedSystem
@@ -131,9 +121,8 @@
     def f (self, t:Union[Integer,Float], x:jax.Array, *args, **kwargs) -> jax.Array :
         return -self.sys.f(t,x,*args,**kwargs)
 
-# def revsys (sys:System) -> System :
+# def revsys (sys:System) :
 #     return ReversedSystem(sys)
->>>>>>> 2ef8ad2d
 
 class OpenLoopSystem (System, abc.ABC) :
     """OpenLoopSystem
