from functools import wraps
import jax
import jax.numpy as jnp
from jax import core
from jax import lax
from jax.core import Primitive
from jax import jit
from jax.typing import ArrayLike
from jax._src.util import safe_map
from jax.tree_util import register_pytree_node_class
from typing import Tuple, Callable, Sequence, Iterable
import numpy as np
from functools import partial
from itertools import accumulate, permutations, product
from jax._src import ad_util
from jax._src.api import api_boundary

@register_pytree_node_class
class Interval :
    """Interval: A class to represent an interval in :math:`\\mathbb{R}^n`.
    
    Use the helper functions :func:`interval`, :func:`icentpert`, :func:`i2centpert`, :func:`i2lu`, :func:`i2ut`, and :func:`ut2i` to create and manipulate intervals.
    
    Use the transforms :func:`natif`, :func:`jacif`, :func:`mjacif`, :func:`mjacM`, to create inclusion functions.
    
    Composable with typical jax transforms, such as :func:`jax.jit`, :func:`jax.grad`, and :func:`jax.vmap`.
    """
    lower: jax.Array
    upper: jax.Array
    def __init__(self, lower:jax.Array, upper:jax.Array) -> None:
        self.lower = lower
        self.upper = upper
    def tree_flatten(self) :
        return ((self.lower, self.upper), None)
    @classmethod
    def tree_unflatten(cls, aux_data, children) :
        return cls(*children)
    
    @property
    def dtype (self) -> jnp.dtype :
        return self.lower.dtype
    
    @property
    def shape (self) -> Tuple[int] :
        return self.lower.shape

    @property
<<<<<<< HEAD
    def width (self) -> jnp.ndarray :
        return (self.upper - self.lower)
=======
    def width(self) -> jax.Array :
        return self.upper - self.lower
>>>>>>> 2ef8ad2d

    def __len__ (self) -> int :
        return len(self.lower)

    def reshape(self, *args, **kwargs) :
        return interval(self.lower.reshape(*args, **kwargs), self.upper.reshape(*args, **kwargs))
    
    def atleast_1d(self) -> 'Interval' :
        return interval(jnp.atleast_1d(self.lower), jnp.atleast_1d(self.upper))
    
    def atleast_2d(self) -> 'Interval' :
        return interval(jnp.atleast_2d(self.lower), jnp.atleast_2d(self.upper))
    
    def atleast_3d(self) -> 'Interval' :
        return interval(jnp.atleast_3d(self.lower), jnp.atleast_3d(self.upper))
    
    @property
    def ndim (self) -> int :
        return self.lower.ndim
    
    def transpose (self, *args) -> 'Interval' :
        return Interval(self.lower.transpose(*args), self.upper.transpose(*args))
    @property
    def T (self) -> 'Interval' :
        return self.transpose()
  
    def __str__(self) -> str:
        return np.array([[(l,u)] for (l,u) in 
                        zip(self.lower.reshape(-1),self.upper.reshape(-1))], 
                        dtype=np.dtype([('f1',float), ('f2', float)])).reshape(self.shape + (1,)).__str__()
        # return self.lower.__str__() + ' <= x <= ' + self.upper.__str__()
    
    def __repr__(self) -> str:
        # return np.array([[(l,u)] for (l,u) in 
        #                 zip(self.lower.reshape(-1),self.upper.reshape(-1))], 
        #                 dtype=np.dtype([('f1',float), ('f2', float)])).reshape(self.shape + (1,)).__repr__()
        return self.lower.__str__() + ' <= x <= ' + self.upper.__str__()
    
    def __getitem__(self, i:int) :
        return Interval(self.lower[i], self.upper[i])

# HELPER FUNCTIONS 

def interval (lower:ArrayLike, upper:ArrayLike=None) :
    """interval: Helper to create a Interval from a lower and upper bound.

    Parameters
    ----------
    lower : ArrayLike
        Lower bound of the interval.
    upper : ArrayLike
        Upper bound of the interval. Set to lower bound if None. Defaults to None.
    lower:ArrayLike :

    Returns
    -------
    Interval
        [lower, upper], or [lower, lower] if upper is None.

    """
    if isinstance (lower, Interval) and upper is None :
        return lower
    if upper is None :
        return Interval(jnp.asarray(lower), jnp.asarray(lower))
    lower = jnp.asarray(lower)
    upper = jnp.asarray(upper)
    if lower.dtype != upper.dtype :
        raise Exception(f'lower and upper dtype should match, {lower.dtype} != {upper.dtype}')
    if lower.shape != upper.shape :
        raise Exception(f'lower and upper shape should match, {lower.shape} != {upper.shape}')
    return Interval(jnp.asarray(lower), jnp.asarray(upper))

def icentpert (cent:ArrayLike, pert:ArrayLike) -> Interval :
    """icentpert: Helper to create a Interval from a center of an interval and a perturbation.

    Parameters
    ----------
    cent : ArrayLike
        Center of the interval, i.e., (l + u)/2
    pert : ArrayLike
        l-inf perturbation from the center, i.e., (u - l)/2

    Returns
    -------
    Interval
        Interval [cent - pert, cent + pert]

    """
    cent = jnp.asarray(cent)
    pert = jnp.asarray(pert)
    return interval(cent - pert, cent + pert)


def i2centpert (i:Interval) -> Tuple[jax.Array, jax.Array] :
    """i2centpert: Helper to get the center and perturbation from the center of a Interval.

    Parameters
    ----------
    i : Interval
        _description_

    Returns
    -------
    Tuple[jax.Array, jax.Array]
        ((l + u)/2, (u - l)/2)

    """
    return (i.lower + i.upper)/2, (i.upper - i.lower)/2

def i2lu (i:Interval) -> Tuple[jax.Array, jax.Array] :
    """i2lu: Helper to get the lower and upper bound of a Interval.

    Parameters
    ----------
    interval : Interval
        _description_

    Returns
    -------
    Tuple[jax.Array, jax.Array]
        (l, u)

    """
    return (i.lower, i.upper)

def lu2i (l:jax.Array, u:jax.Array) -> Interval :
    """lu2i: Helper to create a Interval from a lower and upper bound.

    Parameters
    ----------
    l : jax.Array
        Lower bound of the interval.
    u : jax.Array
        Upper bound of the interval.

    Returns
    -------
    Interval
        [l, u]

    """
    return interval(l, u)

def i2ut (i:Interval) -> jax.Array :
    """i2ut: Helper to convert an interval to an upper triangular coordinate in :math:`\\mathbb{R}\\times\\mathbb{R}`.

    Parameters
    ----------
    interval : Interval
        interval to convert

    Returns
    -------
    jax.Array
        upper triangular coordinate in :math:`\\mathbb{R}\\times\\mathbb{R}`

    """
    return jnp.concatenate((i.lower, i.upper))

def ut2i (coordinate:jax.Array, n:int=None) -> Interval :
    """ut2i: Helper to convert an upper triangular coordinate in :math:`\\mathbb{R}\\times\\mathbb{R}` to an interval.

    Parameters
    ----------
    coordinate : jax.Array
        upper triangular coordinate to convert
    n : int
        length of interval, automatically determined if None. Defaults to None.

    Returns
    -------
    Interval
        interval representation of the coordinate

    """
    if n is None :
        n = len(coordinate) // 2
    return interval(coordinate[:n], coordinate[n:])

def izeros (shape:Tuple[int], dtype:np.dtype=jnp.float32) -> Interval :
    """izeros: Helper to create a Interval of zeros.

    Parameters
    ----------
    shape : Tuple[int]
        shape of the interval
    dtype : np.dtype
        dtype of the interval. Defaults to jnp.float32.

    Returns
    -------
    Interval
        interval of zeros

    """
    return interval(jnp.zeros(shape, dtype), jnp.zeros(shape, dtype))

inclusion_registry = {}

def _make_inclusion_passthrough_p (primitive:Primitive) -> Callable[..., Interval] :
    """Creates an inclusion function that applies to the lower and upper bounds individually

    Parameters
    ----------
    primitive : Primitive
        Primitive to wrap

    Returns
    -------
    Callable[..., Interval]
        Inclusion Function to bind in natif

    """
    def _inclusion_p (*args, **kwargs) -> Interval :
        args_l = [(arg.lower if isinstance(arg, Interval) else arg) for arg in args]
        args_u = [(arg.upper if isinstance(arg, Interval) else arg) for arg in args]
        return Interval(primitive.bind(*args_l, **kwargs), primitive.bind(*args_u, **kwargs))
    return _inclusion_p
def _add_passthrough_to_registry (primitive:Primitive) -> None :
    inclusion_registry[primitive] = _make_inclusion_passthrough_p(primitive)
_add_passthrough_to_registry(lax.copy_p)
_add_passthrough_to_registry(lax.reshape_p)
_add_passthrough_to_registry(lax.slice_p)
_add_passthrough_to_registry(lax.dynamic_slice_p)
_add_passthrough_to_registry(lax.squeeze_p)
_add_passthrough_to_registry(lax.transpose_p)
_add_passthrough_to_registry(lax.broadcast_in_dim_p)
_add_passthrough_to_registry(lax.concatenate_p)
_add_passthrough_to_registry(lax.gather_p)
_add_passthrough_to_registry(lax.scatter_p)
if hasattr(lax, 'select_p') :
    _add_passthrough_to_registry(lax.select_p)
if hasattr(lax, 'select_n_p') :
    _add_passthrough_to_registry(lax.select_n_p)
_add_passthrough_to_registry(lax.iota_p)
_add_passthrough_to_registry(lax.eq_p)
_add_passthrough_to_registry(lax.convert_element_type_p)
# *([lax.select_p] if hasattr(lax, 'select_p') else []),
# *([lax.select_n_p] if hasattr(lax, 'select_n_p') else []),
# synthetic_primitives.convert_float32_p,

def _inclusion_add_p (x:Interval, y:Interval) -> Interval :
    if isinstance(x, Interval) and isinstance (y, Interval) :
        return Interval(x.lower + y.lower, x.upper + y.upper)
    elif isinstance(x, Interval) :
        return Interval(x.lower + y, x.upper + y)
    elif isinstance(y, Interval) :
        return Interval(x + y.lower, x + y.upper)
    else :
        return x + y
inclusion_registry[lax.add_p] = _inclusion_add_p
inclusion_registry[ad_util.add_any_p] = _inclusion_add_p
Interval.__add__ = _inclusion_add_p

def _inclusion_sub_p (x:Interval, y:Interval) -> Interval :
    if isinstance(x, Interval) and isinstance (y, Interval) :
        return Interval(x.lower - y.upper, x.upper - y.lower)
    elif isinstance(x, Interval) :
        return Interval(x.lower - y, x.upper - y)
    elif isinstance(y, Interval) :
        return Interval(x - y.upper, x - y.lower)
    else :
        return x - y
inclusion_registry[lax.sub_p] = _inclusion_sub_p
Interval.__sub__ = _inclusion_sub_p

def _inclusion_neg_p (x:Interval) -> Interval :
    return Interval(-x.upper, -x.lower)
inclusion_registry[lax.neg_p] = _inclusion_neg_p
Interval.__neg__ = _inclusion_neg_p

def _inclusion_mul_p (x:Interval, y:Interval) -> Interval :
    if isinstance(x, Interval) and isinstance(y, Interval) :
        _1 = x.lower*y.lower
        _2 = x.lower*y.upper
        _3 = x.upper*y.lower
        _4 = x.upper*y.upper
        return Interval(jnp.minimum(jnp.minimum(_1,_2),jnp.minimum(_3,_4)),
                        jnp.maximum(jnp.maximum(_1,_2),jnp.maximum(_3,_4)))
    elif isinstance(x,Interval) :
        _1 = x.lower*y
        _2 = x.upper*y
        return Interval(jnp.minimum(_1,_2), jnp.maximum(_1,_2))
    elif isinstance(y,Interval) :
        _1 = x*y.lower
        _2 = x*y.upper
        return Interval(jnp.minimum(_1,_2), jnp.maximum(_1,_2))
    else :
        return x*y
inclusion_registry[lax.mul_p] = _inclusion_mul_p
Interval.__mul__ = _inclusion_mul_p

def _inclusion_div_p (x:Interval, y:Interval) -> Interval :
    if isinstance(x, Interval) and isinstance(y, Interval) :
        return _inclusion_mul_p(x, _inclusion_reciprocal_p(y))
    elif isinstance(x,Interval) :
        return _inclusion_mul_p(x, 1/y)
    elif isinstance(y,Interval) :
        return _inclusion_mul_p(x, _inclusion_reciprocal_p(y))
    else :
        return x/y
inclusion_registry[lax.div_p] = _inclusion_div_p
Interval.__div__ = _inclusion_div_p

def _inclusion_reciprocal_p (x: Interval) -> Interval :
    if not isinstance (x, Interval) :
        return 1/x
    c = jnp.logical_or(jnp.logical_and(x.lower > 0, x.upper > 0),
                       jnp.logical_and(x.lower < 0, x.upper < 0))
    return Interval(jnp.where(c, (1./x.upper), -jnp.inf), jnp.where(c, (1./x.lower), jnp.inf))

def _inclusion_integer_pow_p (x:Interval, y: int) -> Interval :
    if not isinstance (x, Interval) :
        return x**y
    def _inclusion_integer_pow_impl (x: Interval, y:int) -> Interval :
        l_pow = lax.integer_pow(x.lower, y)
        u_pow = lax.integer_pow(x.upper, y)
    
        def even () :
            contains_zero = jnp.logical_and(
                jnp.less_equal(x.lower, 0), jnp.greater_equal(x.upper, 0))
            lower = jnp.where(contains_zero, jnp.zeros_like(x.lower),
                                jnp.minimum(l_pow, u_pow))
            upper = jnp.maximum(l_pow, u_pow)
            return (lower, upper)
        odd = lambda : (l_pow, u_pow)

        return lax.cond(jnp.all(y % 2), odd, even)

    def _pos_pow () :
        return _inclusion_integer_pow_impl(x, y)
    def _neg_pow () :
        return _inclusion_integer_pow_impl(_inclusion_reciprocal_p(x), -y)

    ol, ou = lax.cond(jnp.all(y < 0), _neg_pow, _pos_pow)
    return Interval(ol, ou)
inclusion_registry[lax.integer_pow_p] = _inclusion_integer_pow_p
Interval.__pow__ = _inclusion_integer_pow_p

"""
The following two functions were taken and modified from jax_verify.
_move_axes, and _inclusion_dot_general_p
"""

def _move_axes(
    bound: Interval, cdims: Tuple[int, ...], bdims: Tuple[int, ...],
    orig_axis: int, new_axis: int,
) -> Tuple[Interval, Tuple[int, ...], Tuple[int, ...]]:
  def new_axis_fn(old_axis):
    if old_axis == orig_axis:
      # This is the axis being moved. Return its new position.
      return new_axis
    elif (old_axis < orig_axis) and (old_axis >= new_axis):
      # The original axis being moved was after, but it has now moved to before
      # (or at this space). This means that this axis gets shifted back
      return old_axis + 1
    elif (old_axis > orig_axis) and (old_axis <= new_axis):
      # The original axis being moved was before this one, but it has now moved
      # to after. This means that this axis gets shifted forward.
      return old_axis - 1
    else:
      # Nothing should be changing.
      return old_axis

  mapping = {old_axis: new_axis_fn(old_axis)
             for old_axis in range(len(bound.lower.shape))}
  permutation = sorted(range(len(bound.lower.shape)), key=lambda x: mapping[x])
  new_bound = Interval(jax.lax.transpose(bound.lower, permutation),
                       jax.lax.transpose(bound.upper, permutation))
  new_cdims = tuple(new_axis_fn(old_axis) for old_axis in cdims)
  new_bdims = tuple(new_axis_fn(old_axis) for old_axis in bdims)
  return new_bound, new_cdims, new_bdims
def _inclusion_dot_general_p(lhs: Interval, rhs: Interval, **kwargs) -> Interval:
  (lhs_cdims, rhs_cdims), (lhs_bdims, rhs_bdims) = kwargs['dimension_numbers']

  # Move the contracting dimensions to the front.
  for cdim_index in range(len(lhs_cdims)):
    lhs, lhs_cdims, lhs_bdims = _move_axes(lhs, lhs_cdims, lhs_bdims,
                                           lhs_cdims[cdim_index], cdim_index)
    rhs, rhs_cdims, rhs_bdims = _move_axes(rhs, rhs_cdims, rhs_bdims,
                                           rhs_cdims[cdim_index], cdim_index)

  # Because we're going to scan over the contracting dimensions, the
  # batch dimensions are appearing len(cdims) earlier.
  new_lhs_bdims = tuple(bdim - len(lhs_cdims) for bdim in lhs_bdims)
  new_rhs_bdims = tuple(bdim - len(rhs_cdims) for bdim in rhs_bdims)

  merge_cdims = lambda x: x.reshape((-1,) + x.shape[len(lhs_cdims):])
  operands = ((merge_cdims(lhs.lower), merge_cdims(lhs.upper)),
              (merge_cdims(rhs.lower), merge_cdims(rhs.upper)))
  batch_shape = tuple(lhs.lower.shape[axis] for axis in lhs_bdims)
  lhs_contr_shape = tuple(dim for axis, dim in enumerate(lhs.lower.shape)
                          if axis not in lhs_cdims + lhs_bdims)
  rhs_contr_shape = tuple(dim for axis, dim in enumerate(rhs.lower.shape)
                          if axis not in rhs_cdims + rhs_bdims)
  out_shape = batch_shape + lhs_contr_shape + rhs_contr_shape
  init_carry = (jnp.zeros(out_shape), jnp.zeros(out_shape))

  new_dim_numbers = (((), ()), (new_lhs_bdims, new_rhs_bdims))
  unreduced_dotgeneral = partial(jax.lax.dot_general,
                                           dimension_numbers=new_dim_numbers)

  def scan_fun(carry: Tuple[ArrayLike, ArrayLike],
               inp: Tuple[Tuple[ArrayLike, ArrayLike], Tuple[ArrayLike, ArrayLike]]
               ) -> Tuple[Tuple[ArrayLike, ArrayLike], None]:
    """Accumulates the minimum and maximum as inp traverse the first dimension.
    
    (The first dimension is where we have merged all contracting dimensions.)

    Parameters
    ----------
    carry :
        Current running sum of the lower bound and upper bound
    carry: Tuple[ArrayLike :
        
    ArrayLike] :
        
    inp: Tuple[Tuple[ArrayLike :
        
    Tuple[ArrayLike :
        
    ArrayLike]] :
        

    Returns
    -------
    updated_carry
        New version of the running sum including these elements.
    updated_carry
        New version of the running sum including these elements.
        None

    """

    (lhs_low, lhs_up), (rhs_low, rhs_up) = inp
    carry_min, carry_max = carry
    opt_1 = unreduced_dotgeneral(lhs_low, rhs_low)
    opt_2 = unreduced_dotgeneral(lhs_low, rhs_up)
    opt_3 = unreduced_dotgeneral(lhs_up, rhs_low)
    opt_4 = unreduced_dotgeneral(lhs_up, rhs_up)
    elt_min = jnp.minimum(jnp.minimum(jnp.minimum(opt_1, opt_2), opt_3), opt_4)
    elt_max = jnp.maximum(jnp.maximum(jnp.maximum(opt_1, opt_2), opt_3), opt_4)
    return (carry_min + elt_min, carry_max + elt_max), None

  (lower, upper), _ = jax.lax.scan(scan_fun, init_carry, operands)
  return Interval(lower, upper)

inclusion_registry[lax.dot_general_p] = _inclusion_dot_general_p


def _inclusion_sin_p (x:Interval) -> Interval :
    if not isinstance (x, Interval) :
        return lax.sin(x)
    def _sin_if (l:jnp.float32, u:jnp.float32) :
        def case_lpi (l, u) :
            cl = jnp.cos(l); cu = jnp.cos(u)
            branch = jnp.array(cl >= 0, "int32") + 2*jnp.array(cu >= 0, "int32")
            case3 = lambda : (jnp.sin(l), jnp.sin(u)) # cl >= 0, cu >= 0
            case0 = lambda : (jnp.sin(u), jnp.sin(l)) # cl <= 0, cu <= 0
            case1 = lambda : (jnp.minimum(jnp.sin(l), jnp.sin(u)),  1.0) # cl >= 0, cu <= 0
            case2 = lambda : (-1.0, jnp.maximum(jnp.sin(l), jnp.sin(u))) # cl <= 0, cu >= 0
            return lax.switch(branch, [case0, case1, case2, case3])
        def case_pi2pi (l, u) :
            cl = jnp.cos(l); cu = jnp.cos(u)
            branch = jnp.array(cl >= 0, "int32") + 2*jnp.array(cu >= 0, "int32")
            case3 = lambda : (-1.0, 1.0) # cl >= 0, cu >= 0
            case0 = lambda : (-1.0, 1.0) # cl <= 0, cu <= 0
            case1 = lambda : (jnp.minimum(jnp.sin(l), jnp.sin(u)),  1.0) # cl >= 0, cu <= 0
            case2 = lambda : (-1.0, jnp.maximum(jnp.sin(l), jnp.sin(u))) # cl <= 0, cu >= 0
            return lax.switch(branch, [case0, case1, case2, case3])
        def case_else (l, u) :
            return -1.0, 1.0
        diff = u - l
        c = jnp.array(diff <= jnp.pi, "int32") + jnp.array(diff <= 2*jnp.pi, "int32")
        ol, ou = lax.switch(c, [case_else, case_pi2pi, case_lpi], l, u)
        return ol, ou
    _sin_if_vmap = jax.vmap(_sin_if,(0,0))
    _x, x_ = _sin_if_vmap(x.lower.reshape(-1), x.upper.reshape(-1))
    return Interval(_x.reshape(x.shape), x_.reshape(x.shape))
inclusion_registry[lax.sin_p] = _inclusion_sin_p

def _inclusion_cos_p (x:Interval) -> Interval :
    return _inclusion_sin_p(Interval(x.lower + jnp.pi/2, x.upper + jnp.pi/2))
inclusion_registry[lax.cos_p] = _inclusion_cos_p

def _inclusion_tan_p (x:Interval) -> Interval :
    l = x.lower; u = x.upper
    div = jnp.floor((u + jnp.pi/2) / (jnp.pi)).astype(int)
    l -= div*jnp.pi; u -= div*jnp.pi
    ol = jnp.where((l < -jnp.pi/2), -jnp.inf, jnp.tan(l))
    ou = jnp.where((l < -jnp.pi/2),  jnp.inf, jnp.tan(u))
    return Interval(ol, ou)
inclusion_registry[lax.tan_p] = _inclusion_tan_p

def _inclusion_atan_p (x:Interval) -> Interval :
    return Interval(jnp.arctan(x.lower), jnp.arctan(x.upper))
inclusion_registry[lax.atan_p] = _inclusion_atan_p

def _inclusion_sqrt_p (x:Interval) -> Interval :
    ol = jnp.where((x.lower < 0), -jnp.inf, jnp.sqrt(x.lower))
    ou = jnp.where((x.lower < 0), jnp.inf, jnp.sqrt(x.upper))
    return Interval (ol, ou)
inclusion_registry[lax.sqrt_p] = _inclusion_sqrt_p

def _inclusion_pow_p(x:Interval, y: int) -> Interval :
    # if isinstance (y, Interval) :
    #     # if y.lower == y.upper :
    #     if True :
    #         y = y.upper
    #     else :
    #         raise Exception('y must be a constant')
    def _inclusion_pow_impl (x:Interval, y:int) :
        l_pow = lax.pow(x.lower, y)
        u_pow = lax.pow(x.upper, y)
        cond = jnp.logical_and(x.lower >= 0, x.upper >= 0)
        ol = jnp.where(cond, l_pow, -jnp.inf)
        ou = jnp.where(cond, u_pow, jnp.inf)
        return (ol, ou)

    def _pos_pow () :
        return _inclusion_pow_impl(x, y)
    def _neg_pow () :
        return _inclusion_pow_impl(_inclusion_reciprocal_p(x), -y)

    ol, ou = lax.cond(jnp.all(y < 0), _neg_pow, _pos_pow)
    return Interval(ol, ou)
inclusion_registry[lax.pow_p] = _inclusion_pow_p


def natif (f:Callable[..., jax.Array]) -> Callable[..., Interval] :
    """Creates a Natural Inclusion Function of f using natif.
    
    All positional arguments are assumed to be replaced with interval arguments for the inclusion function.

    Parameters
    ----------
    f : Callable[..., jax.Array]
        Function to construct Natural Inclusion Function from

    Returns
    -------
    Callable[..., Interval]
        Natural Inclusion Function of f

    """
    def natif_jaxpr (jaxpr, consts, *args) :
        env = {}
        def read (var) :
            # Literals are values baked into the Jaxpr
            if type(var) is core.Literal :
                return var.val
            return env[var]
        def write (var, val) :
            env[var] = val
        
        # Bind args and consts to environment
        safe_map(write, jaxpr.invars, args)
        safe_map(write, jaxpr.constvars, consts)

        # Loop through equations (forward)
        for eqn in jaxpr.eqns :
            # Read inputs to equation from environment
            invals = safe_map(read, eqn.invars)
            # Check if primitive has an inclusion function
            if eqn.primitive not in inclusion_registry :
                raise NotImplementedError(
                    f"{eqn.primitive} does not have a registered inclusion function")
            outvals = inclusion_registry[eqn.primitive](*invals, **eqn.params)
            # Primitives may return multiple outputs or not
            if not eqn.primitive.multiple_results :
                outvals = [outvals]
            # Write the results of the primitive into the environment
            safe_map(write, eqn.outvars, outvals)
        return safe_map(read, jaxpr.outvars)
    
    @jit
    @api_boundary
    def wrapped (*args, **kwargs) :
        f"""Natural inclusion function of {f.__name__}.

        Parameters
        ----------
        *args :
            
        **kwargs :

        Returns
        -------
        _type_
            _description_
        """
        # args = [interval(arg) for arg in args]
        buildargs = [(arg.lower if isinstance(arg, Interval) else arg) for arg in args]
        closed_jaxpr = jax.make_jaxpr(f)(*buildargs, **kwargs)
        out = natif_jaxpr(closed_jaxpr.jaxpr, closed_jaxpr.literals, *args)
        return out[0]

    return wrapped

Interval.__matmul__ = natif(jnp.matmul)

def jacif (f:Callable[..., jax.Array]) -> Callable[..., Interval] :
    """Creates a Jacobian Inclusion Function of f using natif.
    
    All positional arguments are assumed to be replaced with interval arguments for the inclusion function.

    Parameters
    ----------
    f : Callable[..., jax.Array]
        Function to construct Jacobian Inclusion Function from
        
    Returns
    -------
    Callable[..., Interval]
        Jacobian-Based Inclusion Function of f

    """

    @jit
    @api_boundary
    def F (*args, centers:jax.Array|Sequence[jax.Array]|None = None, **kwargs) -> Interval :
        """Jacobian-based Inclusion Function of f.
        
        All positional arguments from f should be replaced with interval arguments for the inclusion function.
        
        Additional Args:
            centers (jax.Array | Sequence[jax.Array] | None, optional): _description_. Defaults to None.

        Parameters
        ----------
        *args :
            
        centers:jax.Array|Sequence[jax.Array]|None :
             (Default value = None)
        **kwargs :
            

        Returns
        -------
        Interval
            Interval output from the Jacobian-based Inclusion Function

        """
        if centers is None :
            centers = [tuple([(x.lower + x.upper)/2 for x in args])]
        elif isinstance(centers, jax.Array) :
            centers = [centers]
        elif not isinstance(centers, Sequence) :
            raise Exception('Must pass jax.Array (one center), Sequence[jax.Array], or None (auto-centered) for the centers argument')

        retl, retu = [], []
        df = [natif(jax.jacfwd(f, i))(*args) for i in range(len(args))]
        for center in centers :
            if len(center) != len(args) :
                raise Exception(f'Not enough points {len(center)=} != {len(args)=} to center the Jacobian-based inclusion function around')
            f0 = f(*center)
            sum = interval(f0)
            for i in range(len(args)) :
                # sum = natif(jnp.add)(sum, natif(jnp.matmul)(df[i], (interval(args[i].lower - center[i], args[i].upper - center[i]))))
                sum = sum + df[i] @ (interval(args[i].lower - center[i], args[i].upper - center[i]))
            retl.append(sum.lower)
            retu.append(sum.upper)
        retl, retu = jnp.array(retl), jnp.array(retu)
        return interval(jnp.max(retl,axis=0), jnp.min(retu,axis=0))
    return F

class Ordering (tuple) :
    """A tuple of :math:`n` numbers :math:`(o_i)_{i=1}^n` such that each :math:`0\\leq o_i \\leq n-1` and each :math:`o_i` is unique."""
    def __new__(cls, __iterable: Iterable = ()) -> 'Ordering':
        if sum([2**x for x in __iterable]) != (2**len(__iterable) - 1) :
            raise Exception(f'The ordering doesnt have every i from 0 to n-1: {__iterable}')
        return tuple.__new__(Ordering, (__iterable))
    def __str__(self) -> str:
        return 'Ordering' + super().__str__()

def standard_ordering (n:int) -> Tuple[Ordering] :
    """Returns the standard n-ordering :math:`(0,\\dots,n-1)`"""
    return (Ordering(range(n)),)

def two_orderings (n:int) -> Tuple[Ordering] :
    """Returns the two standard n-orderings :math:`(0,\\dots,n-1)` and :math:`(n-1,\\dots,0)`"""
    return (Ordering(range(n)), Ordering(tuple(reversed(range(n)))))

def all_orderings (n:int) -> Tuple[Ordering] :
    """Returns all n-orderings."""
    return tuple(Ordering(x) for x in permutations(range(n)))

class Corner (tuple) :
    """A tuple of :math:`n` elements in :math:`\\{0,1\\}` representing the corners of an :math:`n`-dimensional hypercube. 0 is the lower bound, 1 is the upper bound"""
    def __new__(cls, __iterable: Iterable = ()) -> 'Corner':
        for x in __iterable :
            if x not in (0,1) :
                raise Exception(f'The corner elements need to be in 0,1: {__iterable}')
        return tuple.__new__(Corner, (__iterable))
    def __str__(self) -> str:
        return 'Corner' + super().__str__()

def bot_corner (n:int) -> Tuple[Corner] :
    """Returns the bottom corner of the n-dimensional hypercube."""
    return (Corner((0,)*n),)

def top_corner (n:int) -> Tuple[Corner] :
    """Returns the top corner of the n-dimensional hypercube."""
    return (Corner((1,)*n),)

def two_corners (n:int) -> Tuple[Corner] :
    """Returns the bottom and top corners of the n-dimensional hypercube."""
    return (Corner((0,)*n), Corner((1,)*n))

def all_corners (n:int) -> Tuple[Corner] :
    """Returns all corners of the n-dimensional hypercube."""
    return tuple(Corner(x) for x in product((0,1), repeat=n))

def mjacM (f:Callable[..., jax.Array]) -> Callable :
    """Creates the M matrices for the Mixed Jacobian-based inclusion function.
    
    All positional arguments are assumed to be replaced with interval arguments for the inclusion function.

    Parameters
    ----------
    f : Callable[..., jax.Array]
        Function to construct Mixed Jacobian Inclusion Function from

    Returns
    -------
    Callable[..., Interval]
        Mixed Jacobian-Based Inclusion Function of f

    """

    @partial(jit,static_argnames=['orderings', 'corners'])
    @api_boundary
    def F (*args, orderings:Tuple[Ordering]|None = None, centers:jax.Array|Sequence[jax.Array]|None = None, 
           corners:Tuple[Corner]|None = None,**kwargs) -> Interval :
        """_summary_

        Parameters
        ----------
        orderings : Tuple[Ordering] | None, optional
            _description_, by default None
        centers : jax.Array | Sequence[jax.Array] | None, optional
            _description_, by default None
        corners : Tuple[Corner] | None, optional
            _description_, by default None

        Returns
        -------
        Interval
            _description_

        Raises
        ------
        Exception
            _description_
        Exception
            _description_
        Exception
            _description_
        Exception
            _description_
        Exception
            _description_
        """
        args = [interval(arg).atleast_1d() for arg in args]
        leninputsfull = tuple([len(x) for x in args])
        leninputs = sum(leninputsfull)

        if orderings is None :
            orderings = standard_ordering(leninputs)
        elif isinstance(orderings, Ordering) :
            orderings = [orderings]
        elif not isinstance(orderings, Tuple) :
            raise Exception('Must pass jax.Array (one ordering), Sequence[jax.Array], or None (auto standard ordering) for the orderings argument')

        cumsum = tuple(accumulate(leninputsfull))
        orderings_pairs = []

        # Split ordering into individual inputs and indices.
        for ordering in orderings :
            if len(ordering) != leninputs :
                raise Exception(f'The ordering is not the same length as the sum of the lengths of the inputs: {len(ordering)} != {leninputs}')
            pairs = []
            for o in ordering :
                a = 0
                while cumsum[a] - 1 < o :
                    a += 1
                pairs.append((a,(o - cumsum[a-1] if a > 0 else o)))
            orderings_pairs.append(tuple(pairs))

        # Mixed Centered
        if centers is None :
            if corners is None :
                # Auto-centered
                centers = [tuple([(x.lower + x.upper)/2 for x in args])]
            else :
                centers = []
        elif isinstance(centers, jax.Array) :
            centers = [centers]
        elif not isinstance(centers, Sequence) :
            raise Exception('Must pass jax.Array (one center), Sequence[jax.Array], or None (auto-centered) for the centers argument')

        if corners is not None :
            if not isinstance(corners, Tuple) :
                raise Exception('Must pass Tuple[Corner] or None for the corners argument')
            centers.extend([tuple([(x.lower if c[i] == 0 else x.upper) for i,x in enumerate(args)]) for c in corners])

        # centers.extend([tuple([(x.lower if c[i] == 0 else x.upper) for i,x in enumerate(args)]) for c in corners])

        # multiple orderings/centers
        ret = []

        df_func = [natif(jax.jacfwd(f, i)) for i in range(len(args))]
        # centers is an array of centers to check
        for center in centers :
            if len(center) != len(args) :
                raise Exception(f'Not enough points {len(center)=} != {len(args)=} to center the Jacobian-based inclusion function around')
            f0 = f(*center)
            for pairs in orderings_pairs :
                val_lower = [jnp.empty((len(f0), leninput)) for leninput in leninputsfull]
                val_upper = [jnp.empty((len(f0), leninput)) for leninput in leninputsfull]
                argr = [interval(c).atleast_1d() for c in center]

                for argi, subi in pairs :
                    # Replacement operation
                    l = argr[argi].lower.at[subi].set(args[argi].lower[subi])
                    u = argr[argi].upper.at[subi].set(args[argi].upper[subi])
                    argr[argi] = interval(l, u)
                    # Mixed Jacobian matrix subi-th column. TODO: Make more efficient?
                    Mi = interval(df_func[argi](*argr, **kwargs)[:,subi])
                    val_lower[argi] = val_lower[argi].at[:,subi].set(Mi.lower)
                    val_upper[argi] = val_upper[argi].at[:,subi].set(Mi.upper)

                ret.append([interval(val_lower[argi],val_upper[argi]) for argi in range(len(args))])
        
        return ret
    return F

def mjacif (f:Callable[..., jax.Array]) -> Callable[..., Interval] :
    """Creates a Mixed Jacobian Inclusion Function of f using natif.
    
    All positional arguments are assumed to be replaced with interval arguments for the inclusion function.

    Parameters
    ----------
    f : Callable[..., jax.Array]
        Function to construct Mixed Jacobian Inclusion Function from

    Returns
    -------
    Callable[..., Interval]
        Mixed Jacobian-Based Inclusion Function of f

    """

    # @wraps(f)
    @partial(jit,static_argnames=['orderings','corners'])
    @api_boundary
    def F (*args, orderings:Tuple[Ordering]|None=None, centers:jax.Array|Sequence[jax.Array]|None = None,
           corners:Tuple[Corner]|None = None,**kwargs) -> Interval :
        """_summary_

        Parameters
        ----------
        orderings : Tuple[Ordering] | None, optional
            _description_, by default None
        centers : jax.Array | Sequence[jax.Array] | None, optional
            _description_, by default None
        corners : Tuple[Corner] | None, optional
            _description_, by default None

        Returns
        -------
        Interval
            _description_

        Raises
        ------
        Exception
            _description_
        Exception
            _description_
        Exception
            _description_
        Exception
            _description_
        Exception
            _description_
        """

        leninputsfull = tuple([len(x) for x in args])
        leninputs = sum(leninputsfull)

        if orderings is None :
            orderings = standard_ordering(leninputs)
        elif isinstance(orderings, Ordering) :
            orderings = [orderings]
        elif not isinstance(orderings, Tuple) :
            raise Exception('Must pass jax.Array (one ordering), Sequence[jax.Array], or None (auto standard ordering) for the orderings argument')

        cumsum = tuple(accumulate(leninputsfull))
        orderings_pairs = []

        # Split each ordering into individual inputs and indices.
        # Ordering is of the length of taking each input and concatenating them.
        # The result in orderings_pairs is a list of tuples of 2-tuples (argi, subi)
        # argi is the argument index, subi is the subindex of that argument.
        for ordering in orderings :
            if len(ordering) != leninputs :
                raise Exception(f'The ordering is not the same length as the sum of the lengths of the inputs: {len(ordering)} != {leninputs}')
            pairs = []
            for o in ordering :
                a = 0
                while cumsum[a] - 1 < o :
                    a += 1
                pairs.append((a,(o - cumsum[a-1] if a > 0 else o)))
            orderings_pairs.append(tuple(pairs))

        # Mixed Centered
        if centers is None :
            if corners is None :
                # Auto-centered
                centers = [tuple([(x.lower + x.upper)/2 for x in args])]
            else :
                centers = []
        elif isinstance(centers, jax.Array) :
            centers = [centers]
        elif not isinstance(centers, Sequence) :
            raise Exception('Must pass jax.Array (one center), Sequence[jax.Array], or None (auto-centered) for the centers argument')

        if corners is not None :
            if not isinstance(corners, Tuple) :
                raise Exception('Must pass Tuple[Corner] or None for the corners argument')
            centers.extend([tuple([(x.lower if c[i] == 0 else x.upper) for i,x in enumerate(args)]) for c in corners])

 
        # multiple orderings/centers, need to take min/max for final inclusion function output.
        retl, retu = [], []

        # This is the \sfJ_x for each argument. Natural inclusion on the Jacobian tree.
        df_func = [natif(jax.jacfwd(f, i)) for i in range(len(args))]

        # centers is an array of centers to check
        for center in centers :
            if len(center) != len(args) :
                raise Exception(f'Not enough points {len(center)=} != {len(args)=} to center the Jacobian-based inclusion function around')
            f0 = f(*center)
            for pairs in orderings_pairs :
                # argr initialized at the center, will be slowly relaxed to the whole interval
                argr = [interval(c) for c in center]
                # val is the eventual output, M ([\ulx,\olx] - \overcirc{x}).
                # Will be built column-by-column of the matrix multiplication.
                val = interval(f0)

                for argi, subi in pairs :
                    # Perform the replacement operation using (argi, subi)
                    l = argr[argi].lower.at[subi].set(args[argi].lower[subi])
                    u = argr[argi].upper.at[subi].set(args[argi].upper[subi])
                    # Set the "running" interval
                    argr[argi] = interval(l, u)
                    # Mixed Jacobian matrix subi-th column. TODO: Make more efficient?
                    # Extracting a column here for the right shape for the multiplication
                    Mi = df_func[argi](*argr, **kwargs)[:,(subi,)]
                    # Mi ([\ulx,\olx]_i - \overcirc{x}_i)
                    val = natif(jnp.add)(val, natif(jnp.matmul)(Mi, (interval(args[argi].lower[subi] - center[argi][subi], args[argi].upper[subi] - center[argi][subi]).reshape(-1))))

                # (\sfJ_x, \overcirc{x}, \calO)-Mixed Jacobian-based added to the potential
                retl.append(val.lower)
                retu.append(val.upper)
        
        retl, retu = jnp.array(retl), jnp.array(retu)
        return interval(jnp.max(retl,axis=0), jnp.min(retu,axis=0))
    return F<|MERGE_RESOLUTION|>--- conflicted
+++ resolved
@@ -45,13 +45,8 @@
         return self.lower.shape
 
     @property
-<<<<<<< HEAD
-    def width (self) -> jnp.ndarray :
-        return (self.upper - self.lower)
-=======
     def width(self) -> jax.Array :
         return self.upper - self.lower
->>>>>>> 2ef8ad2d
 
     def __len__ (self) -> int :
         return len(self.lower)
