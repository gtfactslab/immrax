from functools import wraps
import jax
import jax.numpy as jnp
from jax import core
from jax import lax
from jax.core import Primitive
from jax import jit, vmap
from jax.typing import ArrayLike
from jax._src.util import safe_map
from jax.tree_util import register_pytree_node_class
from typing import Tuple, Callable, Sequence, Iterable, Any
import numpy as np
from functools import partial
from itertools import accumulate, product
from itertools import permutations as perms
from jax._src import ad_util, source_info_util, config
from jax._src.api import api_boundary
<<<<<<< HEAD
import equinox as eqx
=======
from jax._src.core import Jaxpr, Literal, Var, Atom, typecheck, last_used, clean_up_dead_vars
>>>>>>> 8223f10f

@register_pytree_node_class
class Interval :
    """Interval: A class to represent an interval in :math:`\\mathbb{R}^n`.
    
    Use the helper functions :func:`interval`, :func:`icentpert`, :func:`i2centpert`, :func:`i2lu`, :func:`i2ut`, and :func:`ut2i` to create and manipulate intervals.
    
    Use the transforms :func:`natif`, :func:`jacif`, :func:`mjacif`, :func:`mjacM`, to create inclusion functions.
    
    Composable with typical jax transforms, such as :func:`jax.jit`, :func:`jax.grad`, and :func:`jax.vmap`.
    """
    lower: jax.Array
    upper: jax.Array
    def __init__(self, lower:jax.Array, upper:jax.Array) -> None:
        self.lower = lower
        self.upper = upper
    def tree_flatten(self) :
        return ((self.lower, self.upper), 'Interval')
    @classmethod
    def tree_unflatten(cls, aux_data, children) :
        return cls(*children)
    
    @property
    def dtype (self) -> jnp.dtype :
        return self.lower.dtype
    
    @property
    def shape (self) -> Tuple[int] :
        return self.lower.shape
    
    @property
    def size (self) -> int :
        return self.lower.size

    @property
    def width(self) -> jax.Array :
        return self.upper - self.lower

    @property
    def center(self) -> jax.Array :
        return (self.lower + self.upper)/2

    def __len__ (self) -> int :
        return len(self.lower)

    def reshape(self, *args, **kwargs) :
        return interval(self.lower.reshape(*args, **kwargs), self.upper.reshape(*args, **kwargs))
    
    def atleast_1d(self) -> 'Interval' :
        return interval(jnp.atleast_1d(self.lower), jnp.atleast_1d(self.upper))
    
    def atleast_2d(self) -> 'Interval' :
        return interval(jnp.atleast_2d(self.lower), jnp.atleast_2d(self.upper))
    
    def atleast_3d(self) -> 'Interval' :
        return interval(jnp.atleast_3d(self.lower), jnp.atleast_3d(self.upper))
    
    @property
    def ndim (self) -> int :
        return self.lower.ndim
    
    def transpose (self, *args) -> 'Interval' :
        return Interval(self.lower.transpose(*args), self.upper.transpose(*args))
    @property
    def T (self) -> 'Interval' :
        return self.transpose()
    
    def __and__ (self, other:'Interval') -> 'Interval' :
        return interval(jnp.maximum(self.lower, other.lower), jnp.minimum(self.upper, other.upper))
    
    def __or__ (self, other:'Interval') -> 'Interval' :
        return interval(jnp.minimum(self.lower, other.lower), jnp.maximum(self.upper, other.upper))
  
    def __str__(self) -> str:
        return np.array([[(l,u)] for (l,u) in 
                        zip(self.lower.reshape(-1),self.upper.reshape(-1))], 
                        dtype=np.dtype([('f1',float), ('f2', float)])).reshape(self.shape + (1,)).__str__()
        # return self.lower.__str__() + ' <= x <= ' + self.upper.__str__()
    
    def __repr__(self) -> str:
        return np.array([[(l,u)] for (l,u) in 
                        zip(self.lower.reshape(-1),self.upper.reshape(-1))], 
                        dtype=np.dtype([('f1',float), ('f2', float)])).reshape(self.shape + (1,)).__str__()
                        # dtype=np.dtype([('f1',float), ('f2', float)])).reshape(self.shape + (1,)).__repr__()
        # return self.lower.__str__() + ' <= x <= ' + self.upper.__str__()
    
    def __getitem__(self, i:int) :
        return Interval(self.lower[i], self.upper[i])

# HELPER FUNCTIONS 

def interval (lower:ArrayLike, upper:ArrayLike=None) :
    """interval: Helper to create a Interval from a lower and upper bound.

    Parameters
    ----------
    lower : ArrayLike
        Lower bound of the interval.
    upper : ArrayLike
        Upper bound of the interval. Set to lower bound if None. Defaults to None.
    lower:ArrayLike :

    Returns
    -------
    Interval
        [lower, upper], or [lower, lower] if upper is None.

    """
    if isinstance (lower, Interval) and upper is None :
        return lower
    if upper is None :
        return Interval(jnp.asarray(lower), jnp.asarray(lower))
    lower = jnp.asarray(lower)
    upper = jnp.asarray(upper)
    if lower.dtype != upper.dtype :
        raise Exception(f'lower and upper dtype should match, {lower.dtype} != {upper.dtype}')
    if lower.shape != upper.shape :
        raise Exception(f'lower and upper shape should match, {lower.shape} != {upper.shape}')
    return Interval(jnp.asarray(lower), jnp.asarray(upper))

def icopy (i:Interval) -> Interval :
    """icopy: Helper to copy an interval.

    Parameters
    ----------
    i : Interval
        interval to copy

    Returns
    -------
    Interval
        copy of the interval

    """
    return Interval(jnp.copy(i.lower), jnp.copy(i.upper))

def icentpert (cent:ArrayLike, pert:ArrayLike) -> Interval :
    """icentpert: Helper to create a Interval from a center of an interval and a perturbation.

    Parameters
    ----------
    cent : ArrayLike
        Center of the interval, i.e., (l + u)/2
    pert : ArrayLike
        l-inf perturbation from the center, i.e., (u - l)/2

    Returns
    -------
    Interval
        Interval [cent - pert, cent + pert]

    """
    cent = jnp.asarray(cent)
    pert = jnp.asarray(pert)
    return interval(cent - pert, cent + pert)

centpert2i = icentpert

def i2centpert (i:Interval) -> Tuple[jax.Array, jax.Array] :
    """i2centpert: Helper to get the center and perturbation from the center of a Interval.

    Parameters
    ----------
    i : Interval
        _description_

    Returns
    -------
    Tuple[jax.Array, jax.Array]
        ((l + u)/2, (u - l)/2)

    """
    return (i.lower + i.upper)/2, (i.upper - i.lower)/2


def i2lu (i:Interval) -> Tuple[jax.Array, jax.Array] :
    """i2lu: Helper to get the lower and upper bound of a Interval.

    Parameters
    ----------
    interval : Interval
        _description_

    Returns
    -------
    Tuple[jax.Array, jax.Array]
        (l, u)

    """
    return (i.lower, i.upper)

def lu2i (l:jax.Array, u:jax.Array) -> Interval :
    """lu2i: Helper to create a Interval from a lower and upper bound.

    Parameters
    ----------
    l : jax.Array
        Lower bound of the interval.
    u : jax.Array
        Upper bound of the interval.

    Returns
    -------
    Interval
        [l, u]

    """
    return interval(l, u)

def i2ut (i:Interval) -> jax.Array :
    """i2ut: Helper to convert an interval to an upper triangular coordinate in :math:`\\mathbb{R}\\times\\mathbb{R}`.

    Parameters
    ----------
    interval : Interval
        interval to convert

    Returns
    -------
    jax.Array
        upper triangular coordinate in :math:`\\mathbb{R}\\times\\mathbb{R}`

    """
    return jnp.concatenate((i.lower, i.upper))

def ut2i (coordinate:jax.Array, n:int=None) -> Interval :
    """ut2i: Helper to convert an upper triangular coordinate in :math:`\\mathbb{R}\\times\\mathbb{R}` to an interval.

    Parameters
    ----------
    coordinate : jax.Array
        upper triangular coordinate to convert
    n : int
        length of interval, automatically determined if None. Defaults to None.

    Returns
    -------
    Interval
        interval representation of the coordinate

    """
    if n is None :
        n = len(coordinate) // 2
    return interval(coordinate[:n], coordinate[n:])

def izeros (shape:Tuple[int], dtype:np.dtype=jnp.float32) -> Interval :
    """izeros: Helper to create a Interval of zeros.

    Parameters
    ----------
    shape : Tuple[int]
        shape of the interval
    dtype : np.dtype
        dtype of the interval. Defaults to jnp.float32.

    Returns
    -------
    Interval
        interval of zeros

    """
    return interval(jnp.zeros(shape, dtype), jnp.zeros(shape, dtype))

def iconcatenate (intervals:Iterable[Interval], axis:int=0) -> Interval :
    """iconcatenate: Helper to concatenate intervals (cartesian product).

    Parameters
    ----------
    intervals : Iterable[Interval]
        intervals to concatenate
    axis : int
        axis to concatenate on. Defaults to 0.

    Returns
    -------
    Interval
        concatenated interval

    """
    return interval(jnp.concatenate([i.lower for i in intervals], axis=axis),
                    jnp.concatenate([i.upper for i in intervals], axis=axis))

inclusion_registry = {}

def _make_inclusion_passthrough_p (primitive:Primitive) -> Callable[..., Interval] :
    """Creates an inclusion function that applies to the lower and upper bounds individually

    Parameters
    ----------
    primitive : Primitive
        Primitive to wrap

    Returns
    -------
    Callable[..., Interval]
        Inclusion Function to bind in natif

    """
    def _inclusion_p (*args, **kwargs) -> Interval :
        args_l = [(arg.lower if isinstance(arg, Interval) else arg) for arg in args]
        args_u = [(arg.upper if isinstance(arg, Interval) else arg) for arg in args]
        return Interval(primitive.bind(*args_l, **kwargs), primitive.bind(*args_u, **kwargs))
    return _inclusion_p
def _add_passthrough_to_registry (primitive:Primitive) -> None :
    inclusion_registry[primitive] = _make_inclusion_passthrough_p(primitive)
_add_passthrough_to_registry(lax.copy_p)
_add_passthrough_to_registry(lax.reshape_p)
_add_passthrough_to_registry(lax.slice_p)
_add_passthrough_to_registry(lax.dynamic_slice_p)
_add_passthrough_to_registry(lax.squeeze_p)
_add_passthrough_to_registry(lax.transpose_p)
_add_passthrough_to_registry(lax.broadcast_in_dim_p)
_add_passthrough_to_registry(lax.concatenate_p)
_add_passthrough_to_registry(lax.gather_p)
_add_passthrough_to_registry(lax.scatter_p)
if hasattr(lax, 'select_p') :
    _add_passthrough_to_registry(lax.select_p)
if hasattr(lax, 'select_n_p') :
    _add_passthrough_to_registry(lax.select_n_p)
_add_passthrough_to_registry(lax.iota_p)
_add_passthrough_to_registry(lax.eq_p)
_add_passthrough_to_registry(lax.convert_element_type_p)
# *([lax.select_p] if hasattr(lax, 'select_p') else []),
# *([lax.select_n_p] if hasattr(lax, 'select_n_p') else []),
# synthetic_primitives.convert_float32_p,
_add_passthrough_to_registry(lax.reduce_max_p)
_add_passthrough_to_registry(lax.reduce_min_p)
_add_passthrough_to_registry(lax.max_p)
_add_passthrough_to_registry(lax.min_p)
_add_passthrough_to_registry(lax.exp_p)
_add_passthrough_to_registry(jax.experimental.pjit.pjit_p)
_add_passthrough_to_registry(lax.reduce_sum_p)
_add_passthrough_to_registry(lax.pad_p)

# def _make_inclusion_apply_p (primitive:Primitive) -> Callable[..., Interval] :
#     """Creates an 'inclusion function' that just applies the typical function."""
#     def _inclusion_p (*args, **kwargs) -> Interval :
#         return primitive.bind(*args, **kwargs)
#     return _inclusion_p
# def _add_apply_to_registry (primitive:Primitive) -> None :
#     inclusion_registry[primitive] = _make_inclusion_apply_p(primitive)
# _add_apply_to_registry(lax.scan_p)

# _add_passthrough_to_registry(jax._src.pjit.pjit_p)

def _inclusion_add_p (x:Interval, y:Interval) -> Interval :
    if isinstance(x, Interval) and isinstance (y, Interval) :
        return Interval(x.lower + y.lower, x.upper + y.upper)
    elif isinstance(x, Interval) :
        return Interval(x.lower + y, x.upper + y)
    elif isinstance(y, Interval) :
        return Interval(x + y.lower, x + y.upper)
    else :
        return x + y
inclusion_registry[lax.add_p] = _inclusion_add_p
inclusion_registry[ad_util.add_any_p] = _inclusion_add_p
Interval.__add__ = _inclusion_add_p

def _inclusion_sub_p (x:Interval, y:Interval) -> Interval :
    if isinstance(x, Interval) and isinstance (y, Interval) :
        return Interval(x.lower - y.upper, x.upper - y.lower)
    elif isinstance(x, Interval) :
        return Interval(x.lower - y, x.upper - y)
    elif isinstance(y, Interval) :
        return Interval(x - y.upper, x - y.lower)
    else :
        return x - y
inclusion_registry[lax.sub_p] = _inclusion_sub_p
Interval.__sub__ = _inclusion_sub_p

def _inclusion_neg_p (x:Interval) -> Interval :
    return Interval(-x.upper, -x.lower)
inclusion_registry[lax.neg_p] = _inclusion_neg_p
Interval.__neg__ = _inclusion_neg_p

def _inclusion_mul_p (x:Interval, y:Interval) -> Interval :
    if isinstance(x, Interval) and isinstance(y, Interval) :
        _1 = x.lower*y.lower
        _2 = x.lower*y.upper
        _3 = x.upper*y.lower
        _4 = x.upper*y.upper
        return Interval(jnp.minimum(jnp.minimum(_1,_2),jnp.minimum(_3,_4)),
                        jnp.maximum(jnp.maximum(_1,_2),jnp.maximum(_3,_4)))
    elif isinstance(x,Interval) :
        _1 = x.lower*y
        _2 = x.upper*y
        return Interval(jnp.minimum(_1,_2), jnp.maximum(_1,_2))
    elif isinstance(y,Interval) :
        _1 = x*y.lower
        _2 = x*y.upper
        return Interval(jnp.minimum(_1,_2), jnp.maximum(_1,_2))
    else :
        return x*y
inclusion_registry[lax.mul_p] = _inclusion_mul_p
Interval.__mul__ = _inclusion_mul_p

def _inclusion_div_p (x:Interval, y:Interval) -> Interval :
    if isinstance(x, Interval) and isinstance(y, Interval) :
        return _inclusion_mul_p(x, _inclusion_reciprocal_p(y))
    elif isinstance(x,Interval) :
        return _inclusion_mul_p(x, 1/y)
    elif isinstance(y,Interval) :
        return _inclusion_mul_p(x, _inclusion_reciprocal_p(y))
    else :
        return x/y
inclusion_registry[lax.div_p] = _inclusion_div_p
Interval.__truediv__ = _inclusion_div_p

def _inclusion_reciprocal_p (x: Interval) -> Interval :
    if not isinstance (x, Interval) :
        return 1/x
    c = jnp.logical_or(jnp.logical_and(x.lower > 0, x.upper > 0),
                       jnp.logical_and(x.lower < 0, x.upper < 0))
    return Interval(jnp.where(c, (1./x.upper), -jnp.inf), jnp.where(c, (1./x.lower), jnp.inf))

def _inclusion_integer_pow_p (x:Interval, y: int) -> Interval :
    if not isinstance (x, Interval) :
        return x**y
    def _inclusion_integer_pow_impl (x: Interval, y:int) -> Interval :
        l_pow = lax.integer_pow(x.lower, y)
        u_pow = lax.integer_pow(x.upper, y)
    
        def even () :
            contains_zero = jnp.logical_and(
                jnp.less_equal(x.lower, 0), jnp.greater_equal(x.upper, 0))
            lower = jnp.where(contains_zero, jnp.zeros_like(x.lower),
                                jnp.minimum(l_pow, u_pow))
            upper = jnp.maximum(l_pow, u_pow)
            return (lower, upper)
        odd = lambda : (l_pow, u_pow)

        return lax.cond(jnp.all(y % 2), odd, even)

    def _pos_pow () :
        return _inclusion_integer_pow_impl(x, y)
    def _neg_pow () :
        return _inclusion_integer_pow_impl(_inclusion_reciprocal_p(x), -y)

    ol, ou = lax.cond(jnp.all(y < 0), _neg_pow, _pos_pow)
    return Interval(ol, ou)
inclusion_registry[lax.integer_pow_p] = _inclusion_integer_pow_p
Interval.__pow__ = _inclusion_integer_pow_p

def _inclusion_dot_general_p (A: Interval, B: Interval, **kwargs) -> Interval :
    # Current implementation only works for 2D matrix multiplication.
    # TODO: Generalize to work for any call to dot_general.

    _Ash = A.shape; _Bsh = B.shape
        
    if A.ndim > 2 or B.ndim > 2 :
        raise NotImplementedError("dot_general inclusion function currently only supported for vectors and matrices.")

    retdim = 2

    if A.ndim == 1 :
        A = A.reshape(1, -1)
        retdim = retdim - 1
    if B.ndim == 1 :
        B = B.reshape(-1, 1)
        retdim = retdim - 1    

    A = interval(A)
    B = interval(B)

    # if retdim == 2 :
    #     print(f'{retdim} - {_Ash} @ {_Bsh}')
    #     print(f'-> {(A.lower @ B.lower).shape}')
    # if retdim == 1 :
    #     print(f'{retdim} - {_Ash} @ {_Bsh}')
    #     print(f'-> {(A.lower @ B.lower).reshape(-1).shape}')
    # if retdim == 0 :
    #     print(f'{retdim} - {_Ash} @ {_Bsh}')
    #     print(f'-> {(A.lower @ B.lower).reshape(()).shape}')
        

    # Extract the contraction and batch dimensions
    # ((lhs_contract, rhs_contract), (lhs_batch, rhs_batch)) = kwargs['dimension_numbers']

    # Move the batch dimensions to the front and the contraction dimensions to the back
    # A = Interval(jnp.moveaxis(A.lower, lhs_contract, 0), jnp.moveaxis(A.upper, lhs_contract, 0))
    # B = Interval(jnp.moveaxis(B.lower, rhs_contract, 0), jnp.moveaxis(B.upper, rhs_contract, 0))

    def _mul (a, b) :
        _1 = a.lower*b.lower
        _2 = a.lower*b.upper
        _3 = a.upper*b.lower
        _4 = a.upper*b.upper
        return Interval(jnp.minimum(jnp.minimum(_1,_2),jnp.minimum(_3,_4)),
                        jnp.maximum(jnp.maximum(_1,_2),jnp.maximum(_3,_4)))

    def _dot (a, b) :
        _mulres = vmap(_mul)(a, b)
        return Interval(jnp.sum(_mulres.lower, axis=0), jnp.sum(_mulres.upper, axis=0))

    def _arow (a) :
        return vmap(_dot, (None, -1))(a, B)

    res = vmap(_arow)(A)
   
    if retdim == 1 : res = res.reshape(-1)
    if retdim == 0 : res = res.reshape(())
    return res

def _fake_inclusion_dot_general_p (A: Interval, B: Interval, **kwargs) -> Interval :
    # Current implementation only works for 2D matrix multiplication.
    A = interval(A); B = interval(B)
    return interval(A.lower@B.lower)

inclusion_registry[lax.dot_general_p] = _inclusion_dot_general_p
# inclusion_registry[lax.dot_general_p] = _fake_inclusion_dot_general_p



def _inclusion_sin_p (x:Interval) -> Interval :
    if not isinstance (x, Interval) :
        return lax.sin(x)
    def _sin_if (l:jnp.float32, u:jnp.float32) :
        def case_lpi (l, u) :
            cl = jnp.cos(l); cu = jnp.cos(u)
            branch = jnp.array(cl >= 0, "int32") + 2*jnp.array(cu >= 0, "int32")
            case3 = lambda : (jnp.sin(l), jnp.sin(u)) # cl >= 0, cu >= 0
            case0 = lambda : (jnp.sin(u), jnp.sin(l)) # cl <= 0, cu <= 0
            case1 = lambda : (jnp.minimum(jnp.sin(l), jnp.sin(u)),  1.0) # cl >= 0, cu <= 0
            case2 = lambda : (-1.0, jnp.maximum(jnp.sin(l), jnp.sin(u))) # cl <= 0, cu >= 0
            return lax.switch(branch, [case0, case1, case2, case3])
        def case_pi2pi (l, u) :
            cl = jnp.cos(l); cu = jnp.cos(u)
            branch = jnp.array(cl >= 0, "int32") + 2*jnp.array(cu >= 0, "int32")
            case3 = lambda : (-1.0, 1.0) # cl >= 0, cu >= 0
            case0 = lambda : (-1.0, 1.0) # cl <= 0, cu <= 0
            case1 = lambda : (jnp.minimum(jnp.sin(l), jnp.sin(u)),  1.0) # cl >= 0, cu <= 0
            case2 = lambda : (-1.0, jnp.maximum(jnp.sin(l), jnp.sin(u))) # cl <= 0, cu >= 0
            return lax.switch(branch, [case0, case1, case2, case3])
        def case_else (l, u) :
            return -1.0, 1.0
        diff = u - l
        c = jnp.array(diff <= jnp.pi, "int32") + jnp.array(diff <= 2*jnp.pi, "int32")
        ol, ou = lax.switch(c, [case_else, case_pi2pi, case_lpi], l, u)
        return ol, ou
    _sin_if_vmap = jax.vmap(_sin_if,(0,0))
    _x, x_ = _sin_if_vmap(x.lower.reshape(-1), x.upper.reshape(-1))
    return Interval(_x.reshape(x.shape), x_.reshape(x.shape))
inclusion_registry[lax.sin_p] = _inclusion_sin_p

def _inclusion_cos_p (x:Interval) -> Interval :
    return _inclusion_sin_p(Interval(x.lower + jnp.pi/2, x.upper + jnp.pi/2))
inclusion_registry[lax.cos_p] = _inclusion_cos_p

def _inclusion_tan_p (x:Interval) -> Interval :
    l = x.lower; u = x.upper
    div = jnp.floor((u + jnp.pi/2) / (jnp.pi)).astype(int)
    l -= div*jnp.pi; u -= div*jnp.pi
    ol = jnp.where((l < -jnp.pi/2), -jnp.inf, jnp.tan(l))
    ou = jnp.where((l < -jnp.pi/2),  jnp.inf, jnp.tan(u))
    return Interval(ol, ou)
inclusion_registry[lax.tan_p] = _inclusion_tan_p

def _inclusion_atan_p (x:Interval) -> Interval :
    return Interval(jnp.arctan(x.lower), jnp.arctan(x.upper))
inclusion_registry[lax.atan_p] = _inclusion_atan_p

def _inclusion_asin_p (x:Interval) -> Interval :
    return Interval(jnp.arcsin(x.lower), jnp.arcsin(x.upper))
inclusion_registry[lax.asin_p] = _inclusion_asin_p

def _inclusion_sqrt_p (x:Interval) -> Interval :
    ol = jnp.where((x.lower < 0), -jnp.inf, jnp.sqrt(x.lower))
    ou = jnp.where((x.lower < 0), jnp.inf, jnp.sqrt(x.upper))
    return Interval (ol, ou)
inclusion_registry[lax.sqrt_p] = _inclusion_sqrt_p

def _inclusion_pow_p(x:Interval, y: int) -> Interval :
    # if isinstance (y, Interval) :
    #     # if y.lower == y.upper :
    #     if True :
    #         y = y.upper
    #     else :
    #         raise Exception('y must be a constant')
    def _inclusion_pow_impl (x:Interval, y:int) :
        l_pow = lax.pow(x.lower, y)
        u_pow = lax.pow(x.upper, y)
        cond = jnp.logical_and(x.lower >= 0, x.upper >= 0)
        ol = jnp.where(cond, l_pow, -jnp.inf)
        ou = jnp.where(cond, u_pow, jnp.inf)
        return (ol, ou)

    def _pos_pow () :
        return _inclusion_pow_impl(x, y)
    def _neg_pow () :
        return _inclusion_pow_impl(_inclusion_reciprocal_p(x), -y)

    ol, ou = lax.cond(jnp.all(y < 0), _neg_pow, _pos_pow)
    return Interval(ol, ou)
inclusion_registry[lax.pow_p] = _inclusion_pow_p

def _inclusion_tanh_p (x:Interval) -> Interval :
    return Interval(jnp.tanh(x.lower), jnp.tanh(x.upper))
inclusion_registry[lax.tanh_p] = _inclusion_tanh_p


# def natif_jaxpr (jaxpr, consts, *args) :
#     env = {}
#     def read (var) :
#         # Literals are values baked into the Jaxpr
#         if type(var) is core.Literal :
#             return var.val
#         return env[var]
#     def write (var, val) :
#         env[var] = val
    
#     # Bind args and consts to environment
#     # print(write)
#     # print(jaxpr.invars)
#     safe_map(write, jaxpr.invars, args)
#     safe_map(write, jaxpr.constvars, consts)

#     # Loop through equations (forward)
#     for eqn in jaxpr.eqns :
#         # Read inputs to equation from environment
#         invals = safe_map(read, eqn.invars)
#         # Check if primitive has an inclusion function
#         if eqn.primitive not in inclusion_registry :
#             raise NotImplementedError(
#                 f"{eqn.primitive} does not have a registered inclusion function")
#         outvals = inclusion_registry[eqn.primitive](*invals, **eqn.params)
#         # Primitives may return multiple outputs or not
#         if not eqn.primitive.multiple_results :
#             outvals = [outvals]
#         # Write the results of the primitive into the environment
#         safe_map(write, eqn.outvars, outvals)
#     return safe_map(read, jaxpr.outvars)

def natif_jaxpr (jaxpr: Jaxpr, consts, *args, propagate_source_info=True) -> list[Any]:
    def read(v: Atom) -> Any:
        return v.val if isinstance(v, Literal) else env[v]

    def write(v: Var, val: Any) -> None:
        if config.enable_checks.value and not config.dynamic_shapes.value:
            assert typecheck(v.aval, val), (v.aval, val)
        env[v] = val

    env: dict[Var, Any] = {}
    safe_map(write, jaxpr.constvars, consts)
    # print(jaxpr.invars)
    # print(args)
    safe_map(write, jaxpr.invars, args)
    lu = last_used(jaxpr)
    for eqn in jaxpr.eqns:
        subfuns, bind_params = eqn.primitive.get_bind_params(eqn.params)
        name_stack = source_info_util.current_name_stack() + eqn.source_info.name_stack
        traceback = eqn.source_info.traceback if propagate_source_info else None
        with source_info_util.user_context(traceback, name_stack=name_stack):
            # ans = eqn.primitive.bind(*subfuns, *map(read, eqn.invars), **bind_params)
            try :
                ans = inclusion_registry[eqn.primitive](*subfuns, *safe_map(read, eqn.invars), **bind_params)
            except KeyError :
                raise Exception(f'{eqn.primitive} not in inclusion_registry')
        if eqn.primitive.multiple_results:
            safe_map(write, eqn.outvars, ans)
        else:
            write(eqn.outvars[0], ans)
        clean_up_dead_vars(eqn, env, lu)
    return safe_map(read, jaxpr.outvars)


def natif (f:Callable[..., jax.Array]) -> Callable[..., Interval] :
    """Creates a Natural Inclusion Function of f using natif.
    
    All positional arguments are assumed to be replaced with interval arguments for the inclusion function.

    Parameters
    ----------
    f : Callable[..., jax.Array]
        Function to construct Natural Inclusion Function from

    Returns
    -------
    Callable[..., Interval]
        Natural Inclusion Function of f

    """
<<<<<<< HEAD
    def natif_jaxpr (jaxpr, consts, *args) :
        env = {}
        def read (var) :
            # Literals are values baked into the Jaxpr
            if type(var) is core.Literal :
                return var.val
            return env[var]
        def write (var, val) :
            env[var] = val
        
        # Bind args and consts to environment
        # print(write)
        # print(jaxpr.invars)
        safe_map(write, jaxpr.invars, args)
        safe_map(write, jaxpr.constvars, consts)

        # Loop through equations (forward)
        for eqn in jaxpr.eqns :
            # Read inputs to equation from environment
            invals = safe_map(read, eqn.invars)
            # Check if primitive has an inclusion function
            # print(type(eqn.primitive))
            if eqn.primitive not in inclusion_registry :
                try :
                    outvals = eqn.primitive.bind(*invals, **eqn.params)
                except Exception as e :
                    raise NotImplementedError(
                        f"{eqn.primitive} does not have a registered inclusion function")

            outvals = inclusion_registry[eqn.primitive](*invals, **eqn.params)
            # Primitives may return multiple outputs or not
            if not eqn.primitive.multiple_results :
                outvals = [outvals]
            # Write the results of the primitive into the environment
            safe_map(write, eqn.outvars, outvals)
        return safe_map(read, jaxpr.outvars)
    
    # @jit
    @api_boundary
=======
    @wraps(f)
>>>>>>> 8223f10f
    def wrapped (*args, **kwargs) :
        f"""Natural inclusion function.

        Parameters
        ----------
        *args :
            
        **kwargs :

        Returns
        -------
        _type_
            _description_
        """
        getlower = lambda x : x.lower if isinstance(x, Interval) else x
        isinterval = lambda x : isinstance(x, Interval)
        buildargs = jax.tree_util.tree_map(getlower, args, is_leaf=isinterval)
        buildkwargs = jax.tree_util.tree_map(getlower, kwargs, is_leaf=isinterval)
        closed_jaxpr = jax.make_jaxpr(f)(*buildargs, **buildkwargs)
        # closed_jaxpr = eqx.filter_make_jaxpr(f)(*buildargs, **buildkwargs)[0]
        out = natif_jaxpr(closed_jaxpr.jaxpr, closed_jaxpr.literals, *args)
<<<<<<< HEAD
        # print(out)
        if len(out) == 1 :
            return out[0]
        else :
            return out
=======
        if len(out) == 1 :
            return out[0]
        return out
>>>>>>> 8223f10f

    return wrapped

Interval.__matmul__ = jit(natif(jnp.matmul))

def jacM (f:Callable[..., jax.Array]) -> Callable[..., Interval] :
    """Creates the M matrices for the Jacobian-based inclusion function.
    
    All positional arguments are assumed to be replaced with interval arguments for the inclusion function.

    Parameters
    ----------
    f : Callable[..., jax.Array]
        Function to construct Jacobian Inclusion Function from
        
    Returns
    -------
    Callable[..., Interval]
        Jacobian-Based Inclusion Function of f

    """

    @jit
    @api_boundary
    def F (*args, centers:jax.Array|Sequence[jax.Array]|None = None, **kwargs) -> Interval :
        """Jacobian-based Inclusion Function of f.
        
        All positional arguments from f should be replaced with interval arguments for the inclusion function.
        
        Additional Args:
            centers (jax.Array | Sequence[jax.Array] | None, optional): _description_. Defaults to None.

        Parameters
        ----------
        *args :
            
        centers:jax.Array|Sequence[jax.Array]|None :
             (Default value = None)
        **kwargs :
            

        Returns
        -------
        Interval
            Interval output from the Jacobian-based Inclusion Function

        """
        args = [interval(arg).atleast_1d() for arg in args]
        if centers is None :
            centers = [tuple([(x.lower + x.upper)/2 for x in args])]
        elif isinstance(centers, jax.Array) :
            centers = [centers]
        elif not isinstance(centers, Sequence) :
            raise Exception('Must pass jax.Array (one center), Sequence[jax.Array], or None (auto-centered) for the centers argument')

        # return [natif(jax.jacfwd(partial(f, **kwargs), i))(*args) for i in range(len(args))]
        return [natif(jax.jacrev(partial(f, **kwargs), i))(*args) for i in range(len(args))]
        # return [interval(jax.jacfwd(f, i)(*centers[0])) for i in range(len(args))]
    return F

def jacM (f:Callable[..., jax.Array]) -> Callable[..., Interval] :
    """Creates the M matrices for the Jacobian-based inclusion function.
    
    All positional arguments are assumed to be replaced with interval arguments for the inclusion function.

    Parameters
    ----------
    f : Callable[..., jax.Array]
        Function to construct Jacobian Inclusion Function from
        
    Returns
    -------
    Callable[..., Interval]
        Jacobian-Based Inclusion Function of f

    """

    @jit
    @api_boundary
    def F (*args, centers:jax.Array|Sequence[jax.Array]|None = None, **kwargs) -> Interval :
        """Jacobian-based Inclusion Function of f.
        
        All positional arguments from f should be replaced with interval arguments for the inclusion function.
        
        Additional Args:
            centers (jax.Array | Sequence[jax.Array] | None, optional): _description_. Defaults to None.

        Parameters
        ----------
        *args :
            
        centers:jax.Array|Sequence[jax.Array]|None :
             (Default value = None)
        **kwargs :
            

        Returns
        -------
        Interval
            Interval output from the Jacobian-based Inclusion Function

        """
        args = [interval(arg).atleast_1d() for arg in args]
        if centers is None :
            centers = [tuple([(x.lower + x.upper)/2 for x in args])]
        elif isinstance(centers, jax.Array) :
            centers = [centers]
        elif not isinstance(centers, Sequence) :
            raise Exception('Must pass jax.Array (one center), Sequence[jax.Array], or None (auto-centered) for the centers argument')

        retl, retu = [], []
        return [natif(jax.jacfwd(f, i))(*args) for i in range(len(args))]
    return F


def jacif (f:Callable[..., jax.Array]) -> Callable[..., Interval] :
    """Creates a Jacobian Inclusion Function of f using natif.
    
    All positional arguments are assumed to be replaced with interval arguments for the inclusion function.

    Parameters
    ----------
    f : Callable[..., jax.Array]
        Function to construct Jacobian Inclusion Function from
        
    Returns
    -------
    Callable[..., Interval]
        Jacobian-Based Inclusion Function of f

    """

    @jit
    @api_boundary
    def F (*args, centers:jax.Array|Sequence[jax.Array]|None = None, **kwargs) -> Interval :
        """Jacobian-based Inclusion Function of f.
        
        All positional arguments from f should be replaced with interval arguments for the inclusion function.
        
        Additional Args:
            centers (jax.Array | Sequence[jax.Array] | None, optional): _description_. Defaults to None.

        Parameters
        ----------
        *args :
            
        centers:jax.Array|Sequence[jax.Array]|None :
             (Default value = None)
        **kwargs :
            

        Returns
        -------
        Interval
            Interval output from the Jacobian-based Inclusion Function

        """
        args = [interval(arg).atleast_1d() for arg in args]
        if centers is None :
            centers = [tuple([(x.lower + x.upper)/2 for x in args])]
        elif isinstance(centers, jax.Array) :
            centers = [centers]
        elif not isinstance(centers, Sequence) :
            raise Exception('Must pass jax.Array (one center), Sequence[jax.Array], or None (auto-centered) for the centers argument')

        retl, retu = [], []
        df = [natif(jax.jacfwd(f, i))(*args) for i in range(len(args))]
        for center in centers :
            if len(center) != len(args) :
                raise Exception(f'Not enough points {len(center)=} != {len(args)=} to center the Jacobian-based inclusion function around')
            f0 = f(*center)
            sum = interval(f0)
            for i in range(len(args)) :
                # sum = natif(jnp.add)(sum, natif(jnp.matmul)(df[i], (interval(args[i].lower - center[i], args[i].upper - center[i]))))
                sum = sum + df[i] @ (interval(args[i].lower - center[i], args[i].upper - center[i]))
            retl.append(sum.lower)
            retu.append(sum.upper)
        retl, retu = jnp.array(retl), jnp.array(retu)
        return interval(jnp.max(retl,axis=0), jnp.min(retu,axis=0))
    return F

class Permutation (tuple) :
    """A tuple of :math:`n` numbers :math:`(o_i)_{i=1}^n` such that each :math:`0\\leq o_i \\leq n-1` and each :math:`o_i` is unique."""
    def __new__(cls, __iterable: Iterable = ()) -> 'Permutation':
        if sum([2**x for x in __iterable]) != (2**len(__iterable) - 1) :
            raise Exception(f'The permutation doesnt have every i from 0 to n-1: {__iterable}')
        return tuple.__new__(Permutation, (__iterable))
    def __str__(self) -> str:
        return 'Permutation' + super().__str__()
    def sub (self, i:int) -> 'Permutation' :
        """Returns the sub-permutation of the first i elements."""
        return self[:i+1]

    @property
    def arr (self) -> jax.Array :
        """Returns the Permutation in a jax.Array."""
        return jnp.asarray(self)

    @property
    def mat (self) -> jax.Array :
        """Returns the permutation matrix of the Permutation."""
        n = len(self)
        return jnp.array([[1 if j == self[i] else 0 for j in range(n)] for i in range(n)])

    @property
    def mtx (self) -> jax.Array :
        """Returns the replacement matrix of the Permutation."""
        n = len(self)
        return jnp.array([[1 if j in self.sub(i) else 0 for j in range(n)] for i in range(n)])

def standard_permutation (n:int) -> Tuple[Permutation] :
    """Returns the standard n-permutation :math:`(0,\\dots,n-1)`"""
    return (Permutation(range(n)),)

def two_permutations (n:int) -> Tuple[Permutation] :
    """Returns the two standard n-permutations :math:`(0,\\dots,n-1)` and :math:`(n-1,\\dots,0)`"""
    return (Permutation(range(n)), Permutation(tuple(reversed(range(n)))))

def all_permutations (n:int) -> Tuple[Permutation] :
    """Returns all n-permutations."""
    return tuple(Permutation(x) for x in perms(range(n)))

class Corner (tuple) :
    """A tuple of :math:`n` elements in :math:`\\{0,1\\}` representing the corners of an :math:`n`-dimensional hypercube. 0 is the lower bound, 1 is the upper bound"""
    def __new__(cls, __iterable: Iterable = ()) -> 'Corner':
        for x in __iterable :
            if x not in (0,1) :
                raise Exception(f'The corner elements need to be in 0,1: {__iterable}')
        return tuple.__new__(Corner, (__iterable))
    def __str__(self) -> str:
        return 'Corner' + super().__str__()

def bot_corner (n:int) -> Tuple[Corner] :
    """Returns the bottom corner of the n-dimensional hypercube."""
    return (Corner((0,)*n),)

def top_corner (n:int) -> Tuple[Corner] :
    """Returns the top corner of the n-dimensional hypercube."""
    return (Corner((1,)*n),)

def two_corners (n:int) -> Tuple[Corner] :
    """Returns the bottom and top corners of the n-dimensional hypercube."""
    return (Corner((0,)*n), Corner((1,)*n))

def all_corners (n:int) -> Tuple[Corner] :
    """Returns all corners of the n-dimensional hypercube."""
    return tuple(Corner(x) for x in product((0,1), repeat=n))

<<<<<<< HEAD
def get_corner (M:Interval, c:Corner) :
    """Gets the corner of the interval M specified by the Corner c."""
    sh = M.shape
    M = M.reshape(-1)
    return jnp.array([M.lower[i] if ci == 0 else M.upper[i] for i, ci in enumerate(c)]).reshape(sh)

def get_corners (M:Interval, cs:Tuple[Corner]|None = None) :
    """Gets the corners of the interval M specified by the Corners cs. Defaults to all corners if None."""
    if cs is None :
        cs = all_corners(M.size)
    return [get_corner(M, c) for c in cs]
    # return [(Mc := get_corner(M, c)) for c in cs if not jnp.allclose(Mc, 0)]

def get_sparse_corners (M:Interval) :
    """Gets the corners of the interval M that are not the same. Will"""
    sh = M.shape
    M = M.reshape(-1)
    ic = jnp.isclose(M.lower, M.upper)
    cs = [Corner(p) for p in product(*[(0,) if ic[i] else (0,1) for i in range(len(ic))])]
    return [jnp.array([M.lower[i] if ci == 0 else M.upper[i] for i, ci in enumerate(c)]).reshape(sh) for c in cs]

def mjacM (f:Callable[..., jax.Array]) -> Callable :
=======

# def mjacM (f:Callable[..., jax.Array]) -> Callable :
#     """Creates the M matrices for the Mixed Jacobian-based inclusion function.
    
#     All positional arguments are assumed to be replaced with interval arguments for the inclusion function.

#     Parameters
#     ----------
#     f : Callable[..., jax.Array]
#         Function to construct Mixed Jacobian Inclusion Function from

#     Returns
#     -------
#     Callable[..., Interval]
#         Mixed Jacobian-Based Inclusion Function of f

#     """

#     # @partial(jit,static_argnames=['permutations', 'corners'])
#     @api_boundary
#     def F (*args, permutations:Tuple[Permutation]|None = None, centers:jax.Array|Sequence[jax.Array]|None = None, 
#            corners:Tuple[Corner]|None = None,**kwargs) -> Interval :
#         """_summary_

#         Parameters
#         ----------
#         permutations : Tuple[Permutation] | None, optional
#             _description_, by default None
#         centers : jax.Array | Sequence[jax.Array] | None, optional
#             _description_, by default None
#         corners : Tuple[Corner] | None, optional
#             _description_, by default None

#         Returns
#         -------
#         Interval
#             _description_

#         Raises
#         ------
#         Exception
#             _description_
#         Exception
#             _description_
#         Exception
#             _description_
#         Exception
#             _description_
#         Exception
#             _description_
#         """
#         args = [interval(arg).atleast_1d() for arg in args]
#         leninputsfull = tuple([len(x) for x in args])
#         leninputs = sum(leninputsfull)

#         if permutations is None :
#             permutations = standard_permutation(leninputs)
#         elif isinstance(permutations, Permutation) :
#             permutations = [permutations]
#         elif not isinstance(permutations, Tuple) :
#             raise Exception('Must pass jax.Array (one permutation), Sequence[jax.Array], or None (auto standard permutation) for the permutations argument')

#         cumsum = tuple(accumulate(leninputsfull))
#         permutations_pairs = []

#         # Split permutation into individual inputs and indices.
#         for permutation in permutations :
#             if len(permutation) != leninputs :
#                 raise Exception(f'The permutation is not the same length as the sum of the lengths of the inputs: {len(permutation)} != {leninputs}')
#             pairs = []
#             for o in permutation :
#                 a = 0
#                 while cumsum[a] - 1 < o :
#                     a += 1
#                 pairs.append((a,(o - cumsum[a-1] if a > 0 else o)))
#             permutations_pairs.append(tuple(pairs))

#         # Mixed Centered
#         if centers is None :
#             if corners is None :
#                 # Auto-centered
#                 centers = [tuple([(x.lower + x.upper)/2 for x in args])]
#             else :
#                 centers = []
#         elif isinstance(centers, jax.Array) :
#             centers = [centers]
#         elif not isinstance(centers, Sequence) :
#             raise Exception('Must pass jax.Array (one center), Sequence[jax.Array], or None (auto-centered) for the centers argument')

#         if corners is not None :
#             if not isinstance(corners, Tuple) :
#                 raise Exception('Must pass Tuple[Corner] or None for the corners argument')
#             centers.extend([tuple([(x.lower if c[i] == 0 else x.upper) for i,x in enumerate(args)]) for c in corners])

#         # centers.extend([tuple([(x.lower if c[i] == 0 else x.upper) for i,x in enumerate(args)]) for c in corners])

#         # multiple permutations/centers
#         ret = []

#         df_func = [natif(jax.jacfwd(f, i)) for i in range(len(args))]
#         # centers is an array of centers to check
#         for center in centers :
#             if len(center) != len(args) :
#                 raise Exception(f'Not enough points {len(center)=} != {len(args)=} to center the Jacobian-based inclusion function around')
#             f0 = f(*center)
#             for pairs in permutations_pairs :
#                 val_lower = [jnp.empty((len(f0), leninput)) for leninput in leninputsfull]
#                 val_upper = [jnp.empty((len(f0), leninput)) for leninput in leninputsfull]
#                 argr = [interval(c).atleast_1d() for c in center]

#                 for argi, subi in pairs :
#                     # Replacement operation
#                     l = argr[argi].lower.at[subi].set(args[argi].lower[subi])
#                     u = argr[argi].upper.at[subi].set(args[argi].upper[subi])
#                     argr[argi] = interval(l, u)
#                     # Mixed Jacobian matrix subi-th column. TODO: Make more efficient?
#                     Mi = interval(df_func[argi](*argr, **kwargs)[:,subi])
#                     val_lower[argi] = val_lower[argi].at[:,subi].set(Mi.lower)
#                     val_upper[argi] = val_upper[argi].at[:,subi].set(Mi.upper)

#                 ret.append([interval(val_lower[argi],val_upper[argi]) for argi in range(len(args))])
        
#         return ret
#     return F


def mjacM (f:Callable[..., jax.Array], argnums=None) -> Callable :
>>>>>>> 8223f10f
    """Creates the M matrices for the Mixed Jacobian-based inclusion function.
    
    All positional arguments are assumed to be replaced with interval arguments for the inclusion function.

    Parameters
    ----------
    f : Callable[..., jax.Array]
        Function to construct Mixed Jacobian Inclusion Function from

    Returns
    -------
    Callable[..., Interval]
        Mixed Jacobian-Based Inclusion Function of f

    """

    # if isinstance(argnums, int) :
    #     single = True
    #     argnums = (argnums,)
    # else :
    #     single = False

    # @partial(jit,static_argnames=['permutations', 'corners'])
    @api_boundary
    def F (*args, permutations:Tuple[Permutation]|None = None, centers:jax.Array|Sequence[jax.Array]|None = None, 
           corners:Tuple[Corner]|None = None,**kwargs) -> Interval :
        """_summary_

        Parameters
        ----------
        permutations : Tuple[Permutation] | None, optional
            _description_, by default None
        centers : jax.Array | Sequence[jax.Array] | None, optional
            _description_, by default None
        corners : Tuple[Corner] | None, optional
            _description_, by default None

        Returns
        -------
        Interval
            _description_

        Raises
        ------
        Exception
            _description_
        Exception
            _description_
        Exception
            _description_
        Exception
            _description_
        Exception
            _description_
        """
        args = [interval(arg).atleast_1d() for arg in args]
        leninputsfull = tuple([len(x) for x in args])
        leninputs = sum(leninputsfull)

        # if argnums is None :
        #     _argnums = range(len(args))
        # else :
        #     _argnums = argnums

        if permutations is None :
            permutations = standard_permutation(leninputs)
        elif isinstance(permutations, Permutation) :
            permutations = [permutations]
        elif not isinstance(permutations, Tuple) :
            raise Exception('Must pass jax.Array (one permutation), Sequence[jax.Array], or None (auto standard permutation) for the permutations argument')

        cumsum = tuple(accumulate(leninputsfull))

        # Mixed Centered
        if centers is None :
            if corners is None :
                # Auto-centered
                centers = [tuple([(x.lower + x.upper)/2 for x in args])]
            else :
                centers = []
        elif isinstance(centers, jax.Array) :
            centers = [centers]
        elif not isinstance(centers, Sequence) :
            raise Exception('Must pass jax.Array (one center), Sequence[jax.Array], or None (auto-centered) for the centers argument')

        if corners is not None :
            if not isinstance(corners, Tuple) :
                raise Exception('Must pass Tuple[Corner] or None for the corners argument')
            centers.extend([tuple([(x.lower if c[i] == 0 else x.upper) for i,x in enumerate(args)]) for c in corners])

        # multiple permutations/centers
        ret = []

        def arg2z (*args) :
            return jnp.concatenate(args)

        def z2arg (z, **kwargs) :
            return jnp.split(z, cumsum[:-1], axis=-1)
        
        # TODO: Understand why I needed to change this to jacrev to work with LiftedSystem

        df_func = [natif(jax.jacrev(partial(f, **kwargs), i)) for i in range(len(args))]
        # df_func = [natif(jax.jacfwd(partial(f, **kwargs), i)) for i in range(len(args))]
        # df_func = [jax.jacfwd(partial(f, **kwargs), i) for i in range(len(args))]
        # df_func = [natif(jax.jacfwd(partial(f, **kwargs), i)) for i in _argnums]
        # df_func = [natif(jax.jacrev(partial(f, **kwargs), i)) for i in _argnums]
        _z = arg2z(*[arg.lower for arg in args])
        z_ = arg2z(*[arg.upper for arg in args])

        for center in centers :
            if len(center) != len(args) :
                raise Exception(f'Not enough points {len(center)=} != {len(args)=} to center the Jacobian-based inclusion function around')
            # f0 = f(*center)
            zc = arg2z(*center)
            for sig in permutations :
                Z = interval(
                    jnp.where(sig.mtx, jnp.tile(_z, (len(sig),1)), jnp.tile(zc, (len(sig),1))),
                    jnp.where(sig.mtx, jnp.tile(z_, (len(sig),1)), jnp.tile(zc, (len(sig),1)))
                )
                _cumsum = (0,) + cumsum
                retc = []
                npsig = np.asarray(sig)

                # # Using jax.lax.scan to build columns
                # for i in range(len(args)) :
                #     idx = np.logical_and(npsig >= _cumsum[i], npsig < _cumsum[i+1])
                #     def to_scan (_, arg) :
                #         sigj, z = arg
                #         return None, df_func[i](*natif(z2arg)(z))[:,sigj]
                #     _, Mi = jax.lax.scan(to_scan, None, (npsig[idx], Z[idx])) #
                #     # print(Mi.shape)
                #     # print(npsig[idx])
                #     retc.append(Mi[npsig[idx]-_cumsum[i]].T)

                # Using vmap to build columns
                for i in range(len(args)) :
                    idx = np.logical_and(npsig >= _cumsum[i], npsig < _cumsum[i+1])
                    Mi = jax.vmap(df_func[i])(*natif(z2arg)(Z[idx]))
                    # sig.arr[idx]-_cumsum[i] rearranges/extracts the columns of Mi
                    retc.append(Mi[np.arange(leninputsfull[i]),:,npsig[idx]-_cumsum[i]].T)
 
                ret.append(retc)
        return ret
    return F

def mjacif (f:Callable[..., jax.Array]) -> Callable[..., Interval] :
    """Creates a Mixed Jacobian Inclusion Function of f using natif.
    
    All positional arguments are assumed to be replaced with interval arguments for the inclusion function.

    Parameters
    ----------
    f : Callable[..., jax.Array]
        Function to construct Mixed Jacobian Inclusion Function from

    Returns
    -------
    Callable[..., Interval]
        Mixed Jacobian-Based Inclusion Function of f

    """

    # @wraps(f)
    @partial(jit,static_argnames=['permutations','corners'])
    @api_boundary
    def F (*args, permutations:Tuple[Permutation]|None=None, centers:jax.Array|Sequence[jax.Array]|None = None,
           corners:Tuple[Corner]|None = None,**kwargs) -> Interval :
        """_summary_

        Parameters
        ----------
        permutations : Tuple[Permutation] | None, optional
            _description_, by default None
        centers : jax.Array | Sequence[jax.Array] | None, optional
            _description_, by default None
        corners : Tuple[Corner] | None, optional
            _description_, by default None

        Returns
        -------
        Interval
            _description_

        Raises
        ------
        Exception
            _description_
        Exception
            _description_
        Exception
            _description_
        Exception
            _description_
        Exception
            _description_
        """

        args = [interval(arg).atleast_1d() for arg in args]
        leninputsfull = tuple([len(x) for x in args])
        leninputs = sum(leninputsfull)

        if permutations is None :
            permutations = standard_permutation(leninputs)
        elif isinstance(permutations, Permutation) :
            permutations = [permutations]
        elif not isinstance(permutations, Tuple) :
            raise Exception('Must pass jax.Array (one permutation), Sequence[jax.Array], or None (auto standard permutation) for the permutations argument')

        cumsum = tuple(accumulate(leninputsfull))
        permutations_pairs = []

        # Split each permutation into individual inputs and indices.
        # Permutation is of the length of taking each input and concatenating them.
        # The result in permutations_pairs is a list of tuples of 2-tuples (argi, subi)
        # argi is the argument index, subi is the subindex of that argument.
        for permutation in permutations :
            if len(permutation) != leninputs :
                raise Exception(f'The permutation is not the same length as the sum of the lengths of the inputs: {len(permutation)} != {leninputs}')
            pairs = []
            for o in permutation :
                a = 0
                while cumsum[a] - 1 < o :
                    a += 1
                pairs.append((a,(o - cumsum[a-1] if a > 0 else o)))
            permutations_pairs.append(tuple(pairs))

        # Mixed Centered
        if centers is None :
            if corners is None :
                # Auto-centered
                centers = [tuple([(x.lower + x.upper)/2 for x in args])]
            else :
                centers = []
        elif isinstance(centers, jax.Array) :
            centers = [centers]
        elif not isinstance(centers, Sequence) :
            raise Exception('Must pass jax.Array (one center), Sequence[jax.Array], or None (auto-centered) for the centers argument')

        if corners is not None :
            if not isinstance(corners, Tuple) :
                raise Exception('Must pass Tuple[Corner] or None for the corners argument')
            centers.extend([tuple([(x.lower if c[i] == 0 else x.upper) for i,x in enumerate(args)]) for c in corners])

 
        # multiple permutations/centers, need to take min/max for final inclusion function output.
        retl, retu = [], []

        # This is the \sfJ_x for each argument. Natural inclusion on the Jacobian tree.
        df_func = [natif(jax.jacfwd(f, i)) for i in range(len(args))]

        # centers is an array of centers to check
        for center in centers :
            if len(center) != len(args) :
                raise Exception(f'Not enough points {len(center)=} != {len(args)=} to center the Jacobian-based inclusion function around')
            f0 = f(*center)
            for pairs in permutations_pairs :
                # argr initialized at the center, will be slowly relaxed to the whole interval
                argr = [interval(c) for c in center]
                # val is the eventual output, M ([\ulx,\olx] - \overcirc{x}).
                # Will be built column-by-column of the matrix multiplication.
                val = interval(f0)

                for argi, subi in pairs :
                    # Perform the replacement operation using (argi, subi)
                    l = argr[argi].lower.at[subi].set(args[argi].lower[subi])
                    u = argr[argi].upper.at[subi].set(args[argi].upper[subi])
                    # Set the "running" interval
                    argr[argi] = interval(l, u)
                    # Mixed Jacobian matrix subi-th column. TODO: Make more efficient?
                    # Extracting a column here for the right shape for the multiplication
                    Mi = df_func[argi](*argr, **kwargs)[:,(subi,)]
                    # Mi ([\ulx,\olx]_i - \overcirc{x}_i)
                    val = natif(jnp.add)(val, natif(jnp.matmul)(Mi, (interval(args[argi].lower[subi] - center[argi][subi], args[argi].upper[subi] - center[argi][subi]).reshape(-1))))

                # (\sfJ_x, \overcirc{x}, \calO)-Mixed Jacobian-based added to the potential
                retl.append(val.lower)
                retu.append(val.upper)
        
        retl, retu = jnp.array(retl), jnp.array(retu)
        return interval(jnp.max(retl,axis=0), jnp.min(retu,axis=0))
    return F<|MERGE_RESOLUTION|>--- conflicted
+++ resolved
@@ -15,11 +15,8 @@
 from itertools import permutations as perms
 from jax._src import ad_util, source_info_util, config
 from jax._src.api import api_boundary
-<<<<<<< HEAD
 import equinox as eqx
-=======
 from jax._src.core import Jaxpr, Literal, Var, Atom, typecheck, last_used, clean_up_dead_vars
->>>>>>> 8223f10f
 
 @register_pytree_node_class
 class Interval :
@@ -701,49 +698,7 @@
         Natural Inclusion Function of f
 
     """
-<<<<<<< HEAD
-    def natif_jaxpr (jaxpr, consts, *args) :
-        env = {}
-        def read (var) :
-            # Literals are values baked into the Jaxpr
-            if type(var) is core.Literal :
-                return var.val
-            return env[var]
-        def write (var, val) :
-            env[var] = val
-        
-        # Bind args and consts to environment
-        # print(write)
-        # print(jaxpr.invars)
-        safe_map(write, jaxpr.invars, args)
-        safe_map(write, jaxpr.constvars, consts)
-
-        # Loop through equations (forward)
-        for eqn in jaxpr.eqns :
-            # Read inputs to equation from environment
-            invals = safe_map(read, eqn.invars)
-            # Check if primitive has an inclusion function
-            # print(type(eqn.primitive))
-            if eqn.primitive not in inclusion_registry :
-                try :
-                    outvals = eqn.primitive.bind(*invals, **eqn.params)
-                except Exception as e :
-                    raise NotImplementedError(
-                        f"{eqn.primitive} does not have a registered inclusion function")
-
-            outvals = inclusion_registry[eqn.primitive](*invals, **eqn.params)
-            # Primitives may return multiple outputs or not
-            if not eqn.primitive.multiple_results :
-                outvals = [outvals]
-            # Write the results of the primitive into the environment
-            safe_map(write, eqn.outvars, outvals)
-        return safe_map(read, jaxpr.outvars)
-    
-    # @jit
-    @api_boundary
-=======
     @wraps(f)
->>>>>>> 8223f10f
     def wrapped (*args, **kwargs) :
         f"""Natural inclusion function.
 
@@ -765,17 +720,9 @@
         closed_jaxpr = jax.make_jaxpr(f)(*buildargs, **buildkwargs)
         # closed_jaxpr = eqx.filter_make_jaxpr(f)(*buildargs, **buildkwargs)[0]
         out = natif_jaxpr(closed_jaxpr.jaxpr, closed_jaxpr.literals, *args)
-<<<<<<< HEAD
-        # print(out)
-        if len(out) == 1 :
-            return out[0]
-        else :
-            return out
-=======
         if len(out) == 1 :
             return out[0]
         return out
->>>>>>> 8223f10f
 
     return wrapped
 
@@ -1024,7 +971,6 @@
     """Returns all corners of the n-dimensional hypercube."""
     return tuple(Corner(x) for x in product((0,1), repeat=n))
 
-<<<<<<< HEAD
 def get_corner (M:Interval, c:Corner) :
     """Gets the corner of the interval M specified by the Corner c."""
     sh = M.shape
@@ -1045,9 +991,6 @@
     ic = jnp.isclose(M.lower, M.upper)
     cs = [Corner(p) for p in product(*[(0,) if ic[i] else (0,1) for i in range(len(ic))])]
     return [jnp.array([M.lower[i] if ci == 0 else M.upper[i] for i, ci in enumerate(c)]).reshape(sh) for c in cs]
-
-def mjacM (f:Callable[..., jax.Array]) -> Callable :
-=======
 
 # def mjacM (f:Callable[..., jax.Array]) -> Callable :
 #     """Creates the M matrices for the Mixed Jacobian-based inclusion function.
@@ -1175,7 +1118,6 @@
 
 
 def mjacM (f:Callable[..., jax.Array], argnums=None) -> Callable :
->>>>>>> 8223f10f
     """Creates the M matrices for the Mixed Jacobian-based inclusion function.
     
     All positional arguments are assumed to be replaced with interval arguments for the inclusion function.
