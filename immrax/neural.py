--- conflicted
+++ resolved
@@ -24,8 +24,6 @@
 from immrax.system import OpenLoopSystem
 from immrax.utils import d_positive, set_columns_from_corner
 
-
-<<<<<<< HEAD
 __all__ = [
     "NeuralNetwork",
     "CROWNResult",
@@ -36,10 +34,7 @@
     "NNCEmbeddingSystem",
 ]
 
-class NeuralNetwork (Control, eqx.Module) :
-=======
 class NeuralNetwork (eqx.Module, Control) :
->>>>>>> ee82eba2
     """NeuralNetwork
     
     A fully connected neural network, that extends immrax.Control and eqx.Module. Loads from a directory.
