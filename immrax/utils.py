from math import exp, floor, log
import time
from typing import Callable, Tuple

import jax
from jax._src.traceback_util import api_boundary
from jax._src.util import wraps
import jax.numpy as jnp
import matplotlib.pyplot as plt
from mpl_toolkits.mplot3d.art3d import Poly3DCollection
import numpy as onp
from pypoman import plot_polygon
from scipy.spatial import HalfspaceIntersection
import shapely.geometry as sg
import shapely.ops as so

<<<<<<< HEAD
from immrax.inclusion import Corner, Interval, all_corners, i2lu, i2ut, ut2i, interval
=======
import immrax as irx
from immrax.inclusion import Corner, Interval, all_corners, i2lu, i2ut, ut2i
from immrax.system import Trajectory

# ================================================================================
# Function wrappers
# ================================================================================
>>>>>>> ee82eba2


def timed(f: Callable):
    @wraps(f)
    @api_boundary
    def f_timed(*args, **kwargs):
        t0 = time.time()
        ret = jax.block_until_ready(f(*args, **kwargs))
        tf = time.time()
        return ret, (tf - t0)

    return f_timed


def run_times(N: int, f: Callable, *args, **kwargs):
    f_timed = timed(f)
    times = []
    for i in range(N):
        ret, dt = f_timed(*args, **kwargs)
        times.append(dt)
    return ret, jnp.array(times)


# ================================================================================
# Plotting
# ================================================================================

sg_box = lambda x, xi=0, yi=1: sg.box(
    x[xi].lower, x[yi].lower, x[xi].upper, x[yi].upper
)
sg_boxes = lambda xx, xi=0, yi=1: [sg_box(x, xi, yi) for x in xx]


def draw_sg_union(ax, boxes, **kwargs):
    shape = so.unary_union(boxes)
    xs, ys = shape.exterior.xy
    kwargs.setdefault("ec", "tab:blue")
    kwargs.setdefault("fc", "none")
    kwargs.setdefault("lw", 2)
    kwargs.setdefault("alpha", 1)
    ax.fill(xs, ys, **kwargs)


def draw_iarray(ax, x, xi=0, yi=1, **kwargs):
    return draw_sg_union(ax, [sg_box(x, xi, yi)], **kwargs)


def draw_iarrays(ax, xx, xi=0, yi=1, **kwargs):
    return draw_sg_union(ax, sg_boxes(xx, xi, yi), **kwargs)


def draw_iarray_3d(ax, x, xi=0, yi=1, zi=2, **kwargs):
    Xl, Yl, Zl = x.lower[(xi, yi, zi),]
    Xu, Yu, Zu = x.upper[(xi, yi, zi),]
    poly_alpha = kwargs.pop("poly_alpha", 0.0)
    kwargs.setdefault("color", "tab:blue")
    kwargs.setdefault("lw", 0.75)
    faces = [
        onp.array(
            [[Xl, Yl, Zl], [Xu, Yl, Zl], [Xu, Yu, Zl], [Xl, Yu, Zl], [Xl, Yl, Zl]]
        ),
        onp.array(
            [[Xl, Yl, Zu], [Xu, Yl, Zu], [Xu, Yu, Zu], [Xl, Yu, Zu], [Xl, Yl, Zu]]
        ),
        onp.array(
            [[Xl, Yl, Zl], [Xu, Yl, Zl], [Xu, Yl, Zu], [Xl, Yl, Zu], [Xl, Yl, Zl]]
        ),
        onp.array(
            [[Xl, Yu, Zl], [Xu, Yu, Zl], [Xu, Yu, Zu], [Xl, Yu, Zu], [Xl, Yu, Zl]]
        ),
        onp.array(
            [[Xl, Yl, Zl], [Xl, Yu, Zl], [Xl, Yu, Zu], [Xl, Yl, Zu], [Xl, Yl, Zl]]
        ),
        onp.array(
            [[Xu, Yl, Zl], [Xu, Yu, Zl], [Xu, Yu, Zu], [Xu, Yl, Zu], [Xu, Yl, Zl]]
        ),
    ]
    for face in faces:
        ax.plot3D(face[:, 0], face[:, 1], face[:, 2], **kwargs)
        kwargs["alpha"] = poly_alpha
        ax.add_collection3d(Poly3DCollection([face], **kwargs))


def draw_iarrays_3d(ax, xx, xi=0, yi=1, zi=2, color="tab:blue"):
    for x in xx:
        draw_iarray_3d(ax, x, xi, yi, zi, color)


def plot_interval_t(ax, tt, x, **kwargs):
    xl, xu = i2lu(x)
    alpha = kwargs.pop("alpha", 0.25)
    label = kwargs.pop("label", None)
    ax.fill_between(tt, xl, xu, alpha=alpha, label=label, **kwargs)
    ax.plot(tt, xl, **kwargs)
    ax.plot(tt, xu, **kwargs)


def draw_trajectory_2d(traj: Trajectory, vars=(0, 1), **kwargs):
    n = traj.ys[0].shape[0] // 2
    y_int = [
        irx.ut2i(jnp.array([y[vars[0]], y[vars[1]], y[vars[0] + n], y[vars[1] + n]]))
        for y in traj.ys
    ]  # TODO: fix indexing
    alpha = kwargs.pop("alpha", 0.4)
    label = kwargs.pop("label", None)
    for bound in y_int:
        draw_iarray(plt.gca(), bound, alpha=alpha, label=label, **kwargs)
        label = "_nolegend_"  # Only label the first plot


def draw_refined_trajectory_2d(traj: Trajectory, H: jnp.ndarray, vars=(0, 1), **kwargs):
    ys_int = [irx.ut2i(y) for y in traj.ys]
    color = kwargs.pop("color", "tab:blue")
    for bound in ys_int:
        dx = 1e-3 * jnp.ones_like(bound.lower)
        cons = onp.hstack(
            (
                onp.vstack((-H, H)),
                onp.concatenate((bound.lower - dx, -bound.upper - dx)).reshape(-1, 1),
            )
        )
        hs = HalfspaceIntersection(cons, bound.center[0 : H.shape[1]])
        # try:
        #     hs = HalfspaceIntersection(cons, bound.center[0 : H.shape[1]])
        # except Exception:
        #     x = bound.center[0 : H.shape[1]]
        #     print(bound.lower[0 : H.shape[1]], H @ x, bound.upper[0 : H.shape[1]])

        vertices = hs.intersections[:, 0:2]
        vertices = onp.vstack((hs.intersections[:, vars[0]], hs.intersections[:, vars[1]])).T

        plot_polygon(vertices, fill=False, resize=True, color=color, **kwargs)


def get_half_intervals(x: Interval, N=1, ut=False):
    _xx_0 = i2ut(x) if ut is False else x
    n = len(_xx_0) // 2
    ret = [_xx_0]
    for i in range(N):
        newret = []
        for _xx_ in ret:
            cent = (_xx_[:n] + _xx_[n:]) / 2
            for part_i in range(2**n):
                part = jnp.copy(_xx_)
                for ind in range(n):
                    part = part.at[ind + n * ((part_i >> ind) % 2)].set(cent[ind])
                newret.append(part)
        ret = newret
    if ut:
        return ret
    else:
        return [ut2i(part) for part in ret]


# ================================================================================
# Math
# ================================================================================


# @partial(jax.jit,static_argnums=(1,))
def get_partitions_ut(x: jax.Array, N: int) -> jax.Array:
    n = len(x) // 2
    # c^n = N
    c = floor(exp(log(N) / n) + 1e-10)
    _x = x[:n]
    x_ = x[n:]
    xc = []
    for i in range(c + 1):
        xc.append(_x + i * (x_ - _x) / c)
    l = onp.arange(c)
    A = onp.array(onp.meshgrid(*[l for i in range(n)])).reshape((n, -1)).T
    ret = []
    for i in range(len(A)):
        _part = jnp.array([xc[A[i, j]][j] for j in range(n)])
        part_ = jnp.array([xc[A[i, j] + 1][j] for j in range(n)])
        ret.append(jnp.concatenate((_part, part_)))
    return jnp.array(ret)


def gen_ics(x0, N, key=jax.random.key(0)):
    # X = np.empty((N, len(x0)))
    X = []
    keys = jax.random.split(key, len(x0))
    for i in range(len(x0)):
        # X[:,i] = uniform_disjoint(range, N)
        X.append(
            jax.random.uniform(
                key=keys[i], shape=(N,), minval=x0.lower[i], maxval=x0.upper[i]
            )
        )
    return jnp.array(X).T


def set_columns_from_corner(corner: Corner, A: Interval):
    _Jx = jnp.where(jnp.asarray(corner) == 0, A.lower, A.upper)
    J_x = jnp.where(jnp.asarray(corner) == 0, A.upper, A.lower)
    return _Jx, J_x


def get_corners(x: Interval, corners: Tuple[Corner] | None = None):
    corners = all_corners(len(x)) if corners is None else corners
    xut = i2ut(x)
    return jnp.array(
        [
            jnp.array([x.lower[i] if c[i] == 0 else x.upper[i] for i in range(len(x))])
            for c in corners
        ]
    )


def null_space(A, rcond=None, dim_null:int|None=None):
    """Taken from scipy, with some modifications to use jax.numpy"""
    u, s, vh = jnp.linalg.svd(A, full_matrices=True)
    M, N = u.shape[0], vh.shape[1]
    if rcond is None:
        rcond = jnp.finfo(s.dtype).eps * max(M, N)
    tol = jnp.amax(s) * rcond
    num = jnp.sum(s > tol, dtype=int) if dim_null is None else len(s)-dim_null+1
    # num = jnp.sum(s > tol, dtype=int) 
    # print(num)
    Q = vh[num:, :].T.conj()

    return Q


def angular_sweep(N: int):
    """
    Returns an array of points on the unit circle, evenly spaced in angle, which is in [0, pi]
    Both 0 and pi are excluded.

    Args:
        N: The number of points to generate

    Returns:
        jnp.array of points
    """
    return jnp.array(
        [
            [jnp.cos(n * jnp.pi / (N + 1)), jnp.sin(n * jnp.pi / (N + 1))]
            for n in range(1, N + 1)
        ]
    )


<<<<<<< HEAD
def check_containment (x, y) :
    """Checks if the interval x is contained in the interval y.

    Returns
    -------
    int
        1 if x is fully contained in y
        -1 if x is fully outside of y
        0 if x is partially contained in y
    """
    fully_contained = jnp.logical_and(jnp.all(x.lower >= y.lower), jnp.all(x.upper <= y.upper)).astype(int)
    fully_outside = jnp.logical_or(jnp.any(x.lower > y.upper), jnp.any(x.upper < y.lower)).astype(int)
    return fully_contained - fully_outside
=======
def d_metzler(A):
    diag = jnp.diag_indices_from(A)
    Am = jnp.clip(A, 0, jnp.inf).at[diag].set(A[diag])
    return Am, A - Am


def d_positive(B):
    return jnp.clip(B, 0, jnp.inf), jnp.clip(B, -jnp.inf, 0)
>>>>>>> ee82eba2
<|MERGE_RESOLUTION|>--- conflicted
+++ resolved
@@ -14,9 +14,6 @@
 import shapely.geometry as sg
 import shapely.ops as so
 
-<<<<<<< HEAD
-from immrax.inclusion import Corner, Interval, all_corners, i2lu, i2ut, ut2i, interval
-=======
 import immrax as irx
 from immrax.inclusion import Corner, Interval, all_corners, i2lu, i2ut, ut2i
 from immrax.system import Trajectory
@@ -24,7 +21,6 @@
 # ================================================================================
 # Function wrappers
 # ================================================================================
->>>>>>> ee82eba2
 
 
 def timed(f: Callable):
@@ -269,7 +265,6 @@
     )
 
 
-<<<<<<< HEAD
 def check_containment (x, y) :
     """Checks if the interval x is contained in the interval y.
 
@@ -283,13 +278,12 @@
     fully_contained = jnp.logical_and(jnp.all(x.lower >= y.lower), jnp.all(x.upper <= y.upper)).astype(int)
     fully_outside = jnp.logical_or(jnp.any(x.lower > y.upper), jnp.any(x.upper < y.lower)).astype(int)
     return fully_contained - fully_outside
-=======
+
+
 def d_metzler(A):
     diag = jnp.diag_indices_from(A)
     Am = jnp.clip(A, 0, jnp.inf).at[diag].set(A[diag])
     return Am, A - Am
 
-
 def d_positive(B):
-    return jnp.clip(B, 0, jnp.inf), jnp.clip(B, -jnp.inf, 0)
->>>>>>> ee82eba2
+    return jnp.clip(B, 0, jnp.inf), jnp.clip(B, -jnp.inf, 0)