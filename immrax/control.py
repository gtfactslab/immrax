import abc
import jax
<<<<<<< HEAD
from jaxtyping import Integer, Float
=======
import jax.numpy as jnp
from jaxtyping import Integer, Float, ArrayLike
>>>>>>> d6f960bc
from typing import Union
from immrax.system import System, OpenLoopSystem
from jax.tree_util import register_pytree_node_class

__all__ = [
    "Control",
    "ControlledSystem",
    "LinearControl",
<<<<<<< HEAD
=======
    "InterpControl",
>>>>>>> d6f960bc
]


class Control(abc.ABC):
    """Control
    A feedback controller of the form :math:`u:\\mathbb{R}\\times\\mathbb{R}^n\\to\\mathbb{R}^p`.
    """

    @abc.abstractmethod
    def u(self, t: Union[Integer, Float], x: jax.Array) -> jax.Array:
        """Feedback Control Output

        Parameters
        ----------
        t:Union[Integer, Float] :

        x:jax.Array :


        Returns
        -------

        """


class LinearControl(Control):
    K: jax.Array

    def __init__(self, K: jax.Array) -> None:
        self.K = K

    def u(self, t: Union[Integer, Float], x: jax.Array) -> jax.Array:
        return self.K @ x


class ControlledSystem(System):
    """ControlledSystem
    A closed-loop nonlinear dynamical system of the form

    .. math::

        \\dot{x} = f^{\\textsf{c}}(x,w) = f(x,N(x),w),

    where :math:`N:\\mathbb{R}^n \\to \\mathbb{R}^p`.
    """

    olsystem: OpenLoopSystem
    control: Control

    def __init__(self, olsystem: OpenLoopSystem, control: Control) -> None:
        self.olsystem = olsystem
        self.control = control
        self.evolution = olsystem.evolution
        self.xlen = olsystem.xlen

<<<<<<< HEAD
    def f(self, t: Union[Integer, Float], x: jax.Array, w: jax.Array) -> jax.Array:
=======
    def f(self, t: Union[Integer, Float], x: jax.Array, *args) -> jax.Array:
>>>>>>> d6f960bc
        """Returns the value of the closed loop system

        Parameters
        ----------
        t : Union[Integer, Float]
            time value
        x : jax.Array
            state value
        w : jax.Array
            disturbance value

        Returns
        -------
        jax.Array
            :math:`f^{\\textsf{c}}(x,w) = f(x,N(x),w)`

        """
        # x = jnp.asarray(x); w = jnp.asarray(w)
        return self.olsystem.f(t, x, self.control.u(t, x), *args)



# class FOHControlledSystem (ControlledSystem) :
#     """FOHControlledSystem
#     A system in closed-loop with a First Order Hold Controller of the form

#     .. math::

#         \\dot{x} = f^{\\textsf{c}}(x,w) = f(x,N(x(\\tau)),w),

#     where :math:`N:\\mathbb{R}^n \\to \\mathbb{R}^p`. The functon `step` is used to set :math:`x(\\tau)`.
#     """

#     ut: jax.Array
#     def __init__(self, system: System, control: Control) -> None:
#         super().__init__(system, control)

#     def step(self, x:jax.Array) -> None :
#         self.ut = self.control(x)

#     def fc(self, x: jax.Array, w: jax.Array) -> jax.Array:
#         return self.system.f(x, self.ut, w)


@register_pytree_node_class
class InterpControl(Control):
    t0: Union[Integer, Float]
    tf: Union[Integer, Float]
    us: ArrayLike
    ts: ArrayLike

    def __init__(self, t0, tf, us):
        self.t0 = t0
        self.tf = tf
        # Us should be shape ((tf - t0)/dt, Ulen)
        self.us = us
        self.ts = jnp.linspace(t0, tf, us.shape[0], endpoint=False)

    def tree_flatten(self):
        return ((self.t0, self.tf, self.us), type(self).__name__)

    @classmethod
    def tree_unflatten(cls, aux_data, children):
        return cls(*children)


# @register_pytree_node_class
# class LinearInterpControl (InterpControl) :
#     def u(self, t, x) :
#         i = jnp.searchsorted(self.ts, t, side='left')<|MERGE_RESOLUTION|>--- conflicted
+++ resolved
@@ -1,11 +1,7 @@
 import abc
 import jax
-<<<<<<< HEAD
-from jaxtyping import Integer, Float
-=======
 import jax.numpy as jnp
 from jaxtyping import Integer, Float, ArrayLike
->>>>>>> d6f960bc
 from typing import Union
 from immrax.system import System, OpenLoopSystem
 from jax.tree_util import register_pytree_node_class
@@ -14,10 +10,6 @@
     "Control",
     "ControlledSystem",
     "LinearControl",
-<<<<<<< HEAD
-=======
-    "InterpControl",
->>>>>>> d6f960bc
 ]
 
 
@@ -73,11 +65,7 @@
         self.evolution = olsystem.evolution
         self.xlen = olsystem.xlen
 
-<<<<<<< HEAD
-    def f(self, t: Union[Integer, Float], x: jax.Array, w: jax.Array) -> jax.Array:
-=======
     def f(self, t: Union[Integer, Float], x: jax.Array, *args) -> jax.Array:
->>>>>>> d6f960bc
         """Returns the value of the closed loop system
 
         Parameters
@@ -122,26 +110,26 @@
 #         return self.system.f(x, self.ut, w)
 
 
-@register_pytree_node_class
-class InterpControl(Control):
-    t0: Union[Integer, Float]
-    tf: Union[Integer, Float]
-    us: ArrayLike
-    ts: ArrayLike
+# @register_pytree_node_class
+# class InterpControl(Control):
+#     t0: Union[Integer, Float]
+#     tf: Union[Integer, Float]
+#     us: ArrayLike
+#     ts: ArrayLike
 
-    def __init__(self, t0, tf, us):
-        self.t0 = t0
-        self.tf = tf
-        # Us should be shape ((tf - t0)/dt, Ulen)
-        self.us = us
-        self.ts = jnp.linspace(t0, tf, us.shape[0], endpoint=False)
+#     def __init__(self, t0, tf, us):
+#         self.t0 = t0
+#         self.tf = tf
+#         # Us should be shape ((tf - t0)/dt, Ulen)
+#         self.us = us
+#         self.ts = jnp.linspace(t0, tf, us.shape[0], endpoint=False)
 
-    def tree_flatten(self):
-        return ((self.t0, self.tf, self.us), type(self).__name__)
+#     def tree_flatten(self):
+#         return ((self.t0, self.tf, self.us), type(self).__name__)
 
-    @classmethod
-    def tree_unflatten(cls, aux_data, children):
-        return cls(*children)
+#     @classmethod
+#     def tree_unflatten(cls, aux_data, children):
+#         return cls(*children)
 
 
 # @register_pytree_node_class
